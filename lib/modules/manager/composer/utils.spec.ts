--- conflicted
+++ resolved
@@ -1,4 +1,4 @@
-import { mockDeep } from 'jest-mock-extended';
+import { mockDeep } from 'vitest-mock-extended';
 import { GlobalConfig } from '../../../config/global';
 import * as hostRules from '../../../util/host-rules';
 import { Lockfile, PackageFile } from './schema';
@@ -8,11 +8,7 @@
   requireComposerDependencyInstallation,
 } from './utils';
 
-<<<<<<< HEAD
-vi.mock('../../datasource');
-=======
-jest.mock('../../datasource', () => mockDeep());
->>>>>>> 84a97a62
+vi.mock('../../datasource', () => mockDeep());
 
 describe('modules/manager/composer/utils', () => {
   beforeEach(() => {
