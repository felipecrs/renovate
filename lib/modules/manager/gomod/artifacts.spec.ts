import { codeBlock } from 'common-tags';
import { mockDeep } from 'jest-mock-extended';
import { join } from 'upath';
import { envMock, mockExecAll } from '../../../../test/exec-util';
import { env, fs, git, mocked, partial } from '../../../../test/util';
import { GlobalConfig } from '../../../config/global';
import type { RepoGlobalConfig } from '../../../config/types';
import * as docker from '../../../util/exec/docker';
import type { StatusResult } from '../../../util/git/types';
import * as _hostRules from '../../../util/host-rules';
import * as _datasource from '../../datasource';
import type { UpdateArtifactsConfig } from '../types';
import * as gomod from '.';

<<<<<<< HEAD
vi.mock('../../../util/exec/env');
vi.mock('../../../util/git');
vi.mock('../../../util/host-rules');
vi.mock('../../../util/http');
vi.mock('../../../util/fs', async () => {
  // restore
  return {
    __esModules: true,
    ...(await vi.importMock<typeof fs>('../../../util/fs')),
    isValidLocalPath: (await vi.importActual<typeof fs>('../../../util/fs'))
      .isValidLocalPath,
  };
});
vi.mock('../../datasource');
=======
type FS = typeof import('../../../util/fs');

jest.mock('../../../util/exec/env');
jest.mock('../../../util/git');
jest.mock('../../../util/host-rules', () => mockDeep());
jest.mock('../../../util/http');
jest.mock('../../../util/fs', () => {
  // restore
  return {
    __esModules: true,
    ...jest.createMockFromModule<FS>('../../../util/fs'),
    isValidLocalPath:
      jest.requireActual<FS>('../../../util/fs').isValidLocalPath,
  };
});
jest.mock('../../datasource', () => mockDeep());
>>>>>>> 84a97a62

process.env.CONTAINERBASE = 'true';

const datasource = mocked(_datasource);
const hostRules = mocked(_hostRules);

const gomod1 = codeBlock`
  module github.com/renovate-tests/gomod1

  require github.com/pkg/errors v0.7.0
  require github.com/aws/aws-sdk-go v1.15.21
  require github.com/davecgh/go-spew v1.0.0
  require golang.org/x/foo v1.0.0
  require github.com/rarkins/foo abcdef1
  require gopkg.in/russross/blackfriday.v1 v1.0.0
  require go.uber.org/zap v1.20.0

  replace github.com/pkg/errors => ../errors

  replace (golang.org/x/foo => github.com/pravesht/gocql v0.0.0)

  replace (
    // TODO: this comment breaks renovatebot (>v0.11.1)
    go.uber.org/zap => go.uber.org/zap v1.21.0
  )
`;

const adminConfig: RepoGlobalConfig = {
  // `join` fixes Windows CI
  localDir: join('/tmp/github/some/repo'),
  cacheDir: join('/tmp/renovate/cache'),
  containerbaseDir: join('/tmp/renovate/cache/containerbase'),
  dockerSidecarImage: 'ghcr.io/containerbase/sidecar',
};

const config: UpdateArtifactsConfig = {
  constraints: { go: '1.14' },
  postUpdateOptions: ['gomodMassage'],
};

const goEnv = {
  GONOSUMDB: '1',
  GOPROXY: 'proxy.example.com',
  GOPRIVATE: 'private.example.com/*',
  GONOPROXY: 'noproxy.example.com/*',
  GOINSECURE: 'insecure.example.com/*',
  CGO_ENABLED: '1',
};

describe('modules/manager/gomod/artifacts', () => {
  beforeEach(() => {
    delete process.env.GOPATH;
    env.getChildProcessEnv.mockReturnValue({ ...envMock.basic, ...goEnv });
    GlobalConfig.set(adminConfig);
    docker.resetPrefetchedImages();
    hostRules.getAll.mockReturnValue([]);
  });

  afterEach(() => {
    GlobalConfig.reset();
  });

  it('returns if no go.sum found', async () => {
    const execSnapshots = mockExecAll();
    expect(
      await gomod.updateArtifacts({
        packageFileName: 'go.mod',
        updatedDeps: [],
        newPackageFileContent: gomod1,
        config,
      })
    ).toBeNull();
    expect(execSnapshots).toBeEmptyArray();
  });

  it('returns null if unchanged', async () => {
    fs.readLocalFile.mockResolvedValueOnce('Current go.sum');
    fs.readLocalFile.mockResolvedValueOnce(null); // vendor modules filename
    const execSnapshots = mockExecAll();
    git.getRepoStatus.mockResolvedValueOnce(
      partial<StatusResult>({
        modified: [],
      })
    );

    expect(
      await gomod.updateArtifacts({
        packageFileName: 'go.mod',
        updatedDeps: [],
        newPackageFileContent: gomod1,
        config,
      })
    ).toBeNull();
    expect(execSnapshots).toMatchObject([
      {
        cmd: 'go get -d -t ./...',
        options: {
          cwd: '/tmp/github/some/repo',
          env: {
            CGO_ENABLED: '1',
            GOFLAGS: '-modcacherw',
            GOINSECURE: 'insecure.example.com/*',
            GONOPROXY: 'noproxy.example.com/*',
            GONOSUMDB: '1',
            GOPRIVATE: 'private.example.com/*',
            GOPROXY: 'proxy.example.com',
          },
        },
      },
    ]);
  });

  it('returns updated go.sum', async () => {
    fs.readLocalFile.mockResolvedValueOnce('Current go.sum');
    fs.readLocalFile.mockResolvedValueOnce(null); // vendor modules filename
    const execSnapshots = mockExecAll();
    git.getRepoStatus.mockResolvedValueOnce(
      partial<StatusResult>({
        modified: ['go.sum'],
      })
    );
    fs.readLocalFile.mockResolvedValueOnce('New go.sum');
    fs.readLocalFile.mockResolvedValueOnce(gomod1);
    expect(
      await gomod.updateArtifacts({
        packageFileName: 'go.mod',
        updatedDeps: [],
        newPackageFileContent: gomod1,
        config,
      })
    ).toEqual([
      {
        file: {
          contents: 'New go.sum',
          path: 'go.sum',
          type: 'addition',
        },
      },
    ]);
    expect(execSnapshots).toMatchObject([
      {
        cmd: 'go get -d -t ./...',
        options: {
          cwd: '/tmp/github/some/repo',
          env: {
            CGO_ENABLED: '1',
            GOFLAGS: '-modcacherw',
            GOINSECURE: 'insecure.example.com/*',
            GONOPROXY: 'noproxy.example.com/*',
            GONOSUMDB: '1',
            GOPRIVATE: 'private.example.com/*',
            GOPROXY: 'proxy.example.com',
          },
        },
      },
    ]);
  });

  it('supports vendor directory update', async () => {
    const foo = join('vendor/github.com/foo/foo/go.mod');
    const bar = join('vendor/github.com/bar/bar/go.mod');
    const baz = join('vendor/github.com/baz/baz/go.mod');

    fs.readLocalFile.mockResolvedValueOnce('Current go.sum');
    fs.readLocalFile.mockResolvedValueOnce('modules.txt content'); // vendor modules filename
    const execSnapshots = mockExecAll();
    git.getRepoStatus.mockResolvedValueOnce(
      partial<StatusResult>({
        modified: ['go.sum', foo],
        not_added: [bar],
        deleted: [baz],
      })
    );
    fs.readLocalFile.mockResolvedValueOnce('New go.sum');
    fs.readLocalFile.mockResolvedValueOnce('Foo go.sum');
    fs.readLocalFile.mockResolvedValueOnce('Bar go.sum');
    fs.readLocalFile.mockResolvedValueOnce('New go.mod');
    const res = await gomod.updateArtifacts({
      packageFileName: 'go.mod',
      updatedDeps: [],
      newPackageFileContent: gomod1,
      config: {
        ...config,
        postUpdateOptions: ['gomodTidy'],
      },
    });
    expect(res).toEqual([
      {
        file: {
          contents: 'New go.sum',
          path: 'go.sum',
          type: 'addition',
        },
      },
      {
        file: {
          contents: 'Foo go.sum',
          path: 'vendor/github.com/foo/foo/go.mod',
          type: 'addition',
        },
      },
      {
        file: {
          contents: 'Bar go.sum',
          path: 'vendor/github.com/bar/bar/go.mod',
          type: 'addition',
        },
      },
      {
        file: {
          path: 'vendor/github.com/baz/baz/go.mod',
          type: 'deletion',
        },
      },
      {
        file: {
          contents: 'New go.mod',
          path: 'go.mod',
          type: 'addition',
        },
      },
    ]);

    expect(execSnapshots).toMatchObject([
      {
        cmd: 'go get -d -t ./...',
        options: { cwd: '/tmp/github/some/repo' },
      },
      {
        cmd: 'go mod tidy',
        options: { cwd: '/tmp/github/some/repo' },
      },
      {
        cmd: 'go mod vendor',
        options: { cwd: '/tmp/github/some/repo' },
      },
      {
        cmd: 'go mod tidy',
        options: { cwd: '/tmp/github/some/repo' },
      },
      {
        cmd: 'go mod tidy',
        options: { cwd: '/tmp/github/some/repo' },
      },
    ]);
  });

  it('supports docker mode without credentials', async () => {
    GlobalConfig.set({ ...adminConfig, binarySource: 'docker' });
    fs.readLocalFile.mockResolvedValueOnce('Current go.sum');
    fs.readLocalFile.mockResolvedValueOnce(null); // vendor modules filename
    const execSnapshots = mockExecAll();
    git.getRepoStatus.mockResolvedValueOnce(
      partial<StatusResult>({
        modified: ['go.sum'],
      })
    );
    fs.readLocalFile.mockResolvedValueOnce('New go.sum');
    fs.readLocalFile.mockResolvedValueOnce(gomod1);
    datasource.getPkgReleases.mockResolvedValueOnce({
      releases: [{ version: '1.17.0' }, { version: '1.14.0' }],
    });
    expect(
      await gomod.updateArtifacts({
        packageFileName: 'go.mod',
        updatedDeps: [],
        newPackageFileContent: gomod1,
        config,
      })
    ).toEqual([
      {
        file: {
          contents: 'New go.sum',
          path: 'go.sum',
          type: 'addition',
        },
      },
    ]);
    expect(execSnapshots).toMatchObject([
      { cmd: 'docker pull ghcr.io/containerbase/sidecar' },
      { cmd: 'docker ps --filter name=renovate_sidecar -aq' },
      {
        cmd:
          'docker run --rm --name=renovate_sidecar --label=renovate_child ' +
          '-v "/tmp/github/some/repo":"/tmp/github/some/repo" ' +
          '-v "/tmp/renovate/cache":"/tmp/renovate/cache" ' +
          '-e GOPROXY ' +
          '-e GOPRIVATE ' +
          '-e GONOPROXY ' +
          '-e GONOSUMDB ' +
          '-e GOINSECURE ' +
          '-e GOFLAGS ' +
          '-e CGO_ENABLED ' +
          '-e CONTAINERBASE_CACHE_DIR ' +
          '-w "/tmp/github/some/repo" ' +
          'ghcr.io/containerbase/sidecar' +
          ' bash -l -c "' +
          'install-tool golang 1.14.0' +
          ' && ' +
          'go get -d -t ./...' +
          '"',
        options: {
          cwd: '/tmp/github/some/repo',
          env: {},
        },
      },
    ]);
  });

  it('supports install mode without credentials', async () => {
    GlobalConfig.set({ ...adminConfig, binarySource: 'install' });
    fs.readLocalFile.mockResolvedValueOnce('Current go.sum');
    fs.readLocalFile.mockResolvedValueOnce(null); // vendor modules filename
    const execSnapshots = mockExecAll();
    git.getRepoStatus.mockResolvedValueOnce(
      partial<StatusResult>({
        modified: ['go.sum'],
      })
    );
    fs.readLocalFile.mockResolvedValueOnce('New go.sum');
    fs.readLocalFile.mockResolvedValueOnce(gomod1);
    datasource.getPkgReleases.mockResolvedValueOnce({
      releases: [{ version: '1.17.0' }, { version: '1.14.0' }],
    });
    expect(
      await gomod.updateArtifacts({
        packageFileName: 'go.mod',
        updatedDeps: [],
        newPackageFileContent: gomod1,
        config,
      })
    ).toEqual([
      {
        file: {
          contents: 'New go.sum',
          path: 'go.sum',
          type: 'addition',
        },
      },
    ]);
    expect(execSnapshots).toMatchObject([
      { cmd: 'install-tool golang 1.14.0' },
      {
        cmd: 'go get -d -t ./...',
        options: {
          cwd: '/tmp/github/some/repo',
          env: {},
        },
      },
    ]);
  });

  it('supports global mode', async () => {
    GlobalConfig.set({ ...adminConfig, binarySource: 'global' });
    fs.readLocalFile.mockResolvedValueOnce('Current go.sum');
    fs.readLocalFile.mockResolvedValueOnce(null); // vendor modules filename
    const execSnapshots = mockExecAll();
    git.getRepoStatus.mockResolvedValueOnce(
      partial<StatusResult>({
        modified: ['go.sum'],
      })
    );
    fs.readLocalFile.mockResolvedValueOnce('New go.sum');
    fs.readLocalFile.mockResolvedValueOnce(gomod1);
    expect(
      await gomod.updateArtifacts({
        packageFileName: 'go.mod',
        updatedDeps: [],
        newPackageFileContent: gomod1,
        config,
      })
    ).toEqual([
      {
        file: {
          contents: 'New go.sum',
          path: 'go.sum',
          type: 'addition',
        },
      },
    ]);
    expect(execSnapshots).toMatchObject([
      {
        cmd: 'go get -d -t ./...',
        options: { cwd: '/tmp/github/some/repo' },
      },
    ]);
  });

  it('supports docker mode with credentials', async () => {
    GlobalConfig.set({ ...adminConfig, binarySource: 'docker' });
    hostRules.find.mockReturnValueOnce({
      token: 'some-token',
    });
    hostRules.getAll.mockReturnValueOnce([
      {
        token: 'some-token',
        hostType: 'github',
        matchHost: 'api.github.com',
      },
      { token: 'some-other-token', matchHost: 'https://gitea.com' },
    ]);
    fs.readLocalFile.mockResolvedValueOnce('Current go.sum');
    fs.readLocalFile.mockResolvedValueOnce(null); // vendor modules filename
    const execSnapshots = mockExecAll();
    git.getRepoStatus.mockResolvedValueOnce(
      partial<StatusResult>({
        modified: ['go.sum'],
      })
    );
    fs.readLocalFile.mockResolvedValueOnce('New go.sum');
    fs.readLocalFile.mockResolvedValueOnce(gomod1);
    datasource.getPkgReleases.mockResolvedValueOnce({
      releases: [{ version: '1.17.0' }, { version: '1.14.0' }],
    });
    expect(
      await gomod.updateArtifacts({
        packageFileName: 'go.mod',
        updatedDeps: [],
        newPackageFileContent: gomod1,
        config,
      })
    ).toEqual([
      {
        file: {
          contents: 'New go.sum',
          path: 'go.sum',
          type: 'addition',
        },
      },
    ]);
    expect(execSnapshots).toMatchObject([
      { cmd: 'docker pull ghcr.io/containerbase/sidecar' },
      { cmd: 'docker ps --filter name=renovate_sidecar -aq' },
      {
        cmd:
          'docker run --rm --name=renovate_sidecar --label=renovate_child ' +
          '-v "/tmp/github/some/repo":"/tmp/github/some/repo" ' +
          '-v "/tmp/renovate/cache":"/tmp/renovate/cache" ' +
          '-e GOPROXY ' +
          '-e GOPRIVATE ' +
          '-e GONOPROXY ' +
          '-e GONOSUMDB ' +
          '-e GOINSECURE ' +
          '-e GOFLAGS ' +
          '-e CGO_ENABLED ' +
          '-e GIT_CONFIG_KEY_0 ' +
          '-e GIT_CONFIG_VALUE_0 ' +
          '-e GIT_CONFIG_KEY_1 ' +
          '-e GIT_CONFIG_VALUE_1 ' +
          '-e GIT_CONFIG_KEY_2 ' +
          '-e GIT_CONFIG_VALUE_2 ' +
          '-e GIT_CONFIG_COUNT ' +
          '-e GIT_CONFIG_KEY_3 ' +
          '-e GIT_CONFIG_VALUE_3 ' +
          '-e GIT_CONFIG_KEY_4 ' +
          '-e GIT_CONFIG_VALUE_4 ' +
          '-e GIT_CONFIG_KEY_5 ' +
          '-e GIT_CONFIG_VALUE_5 ' +
          '-e CONTAINERBASE_CACHE_DIR ' +
          '-w "/tmp/github/some/repo" ' +
          'ghcr.io/containerbase/sidecar' +
          ' bash -l -c "' +
          'install-tool golang 1.14.0' +
          ' && ' +
          'go get -d -t ./...' +
          '"',
        options: {
          cwd: '/tmp/github/some/repo',
          env: {
            GIT_CONFIG_COUNT: '6',
            GIT_CONFIG_KEY_0:
              'url.https://ssh:some-token@github.com/.insteadOf',
            GIT_CONFIG_KEY_1:
              'url.https://git:some-token@github.com/.insteadOf',
            GIT_CONFIG_KEY_2: 'url.https://some-token@github.com/.insteadOf',
            GIT_CONFIG_KEY_3:
              'url.https://ssh:some-other-token@gitea.com/.insteadOf',
            GIT_CONFIG_KEY_4:
              'url.https://git:some-other-token@gitea.com/.insteadOf',
            GIT_CONFIG_KEY_5:
              'url.https://some-other-token@gitea.com/.insteadOf',
            GIT_CONFIG_VALUE_0: 'ssh://git@github.com/',
            GIT_CONFIG_VALUE_1: 'git@github.com:',
            GIT_CONFIG_VALUE_2: 'https://github.com/',
            GIT_CONFIG_VALUE_3: 'ssh://git@gitea.com/',
            GIT_CONFIG_VALUE_4: 'git@gitea.com:',
            GIT_CONFIG_VALUE_5: 'https://gitea.com/',
          },
        },
      },
    ]);
  });

  it('supports docker mode with 2 credentials', async () => {
    GlobalConfig.set({ ...adminConfig, binarySource: 'docker' });
    hostRules.find.mockReturnValueOnce({
      token: 'some-token',
    });
    hostRules.getAll.mockReturnValueOnce([
      {
        token: 'some-token',
        hostType: 'github',
        matchHost: 'api.github.com',
      },
      {
        token: 'some-enterprise-token',
        matchHost: 'github.enterprise.com',
        hostType: 'github',
      },
    ]);
    fs.readLocalFile.mockResolvedValueOnce('Current go.sum');
    fs.readLocalFile.mockResolvedValueOnce(null); // vendor modules filename
    const execSnapshots = mockExecAll();
    git.getRepoStatus.mockResolvedValueOnce(
      partial<StatusResult>({
        modified: ['go.sum'],
      })
    );
    fs.readLocalFile.mockResolvedValueOnce('New go.sum');
    fs.readLocalFile.mockResolvedValueOnce(gomod1);
    datasource.getPkgReleases.mockResolvedValueOnce({
      releases: [{ version: '1.17.0' }, { version: '1.14.0' }],
    });
    expect(
      await gomod.updateArtifacts({
        packageFileName: 'go.mod',
        updatedDeps: [],
        newPackageFileContent: gomod1,
        config,
      })
    ).toEqual([
      {
        file: {
          contents: 'New go.sum',
          path: 'go.sum',
          type: 'addition',
        },
      },
    ]);
    expect(execSnapshots).toMatchObject([
      { cmd: 'docker pull ghcr.io/containerbase/sidecar' },
      {},
      {
        options: {
          env: {
            GIT_CONFIG_COUNT: '6',
            GIT_CONFIG_KEY_0:
              'url.https://ssh:some-token@github.com/.insteadOf',
            GIT_CONFIG_KEY_1:
              'url.https://git:some-token@github.com/.insteadOf',
            GIT_CONFIG_KEY_2: 'url.https://some-token@github.com/.insteadOf',
            GIT_CONFIG_KEY_3:
              'url.https://ssh:some-enterprise-token@github.enterprise.com/.insteadOf',
            GIT_CONFIG_KEY_4:
              'url.https://git:some-enterprise-token@github.enterprise.com/.insteadOf',
            GIT_CONFIG_KEY_5:
              'url.https://some-enterprise-token@github.enterprise.com/.insteadOf',
            GIT_CONFIG_VALUE_0: 'ssh://git@github.com/',
            GIT_CONFIG_VALUE_1: 'git@github.com:',
            GIT_CONFIG_VALUE_2: 'https://github.com/',
            GIT_CONFIG_VALUE_3: 'ssh://git@github.enterprise.com/',
            GIT_CONFIG_VALUE_4: 'git@github.enterprise.com:',
            GIT_CONFIG_VALUE_5: 'https://github.enterprise.com/',
          },
        },
      },
    ]);
  });

  it('supports docker mode with single credential', async () => {
    GlobalConfig.set({ ...adminConfig, binarySource: 'docker' });
    hostRules.getAll.mockReturnValueOnce([
      {
        token: 'some-enterprise-token',
        matchHost: 'gitlab.enterprise.com',
        hostType: 'gitlab',
      },
    ]);
    fs.readLocalFile.mockResolvedValueOnce('Current go.sum');
    fs.readLocalFile.mockResolvedValueOnce(null); // vendor modules filename
    const execSnapshots = mockExecAll();
    git.getRepoStatus.mockResolvedValueOnce(
      partial<StatusResult>({
        modified: ['go.sum'],
      })
    );
    fs.readLocalFile.mockResolvedValueOnce('New go.sum');
    fs.readLocalFile.mockResolvedValueOnce(gomod1);
    datasource.getPkgReleases.mockResolvedValueOnce({
      releases: [{ version: '1.17.0' }, { version: '1.14.0' }],
    });
    expect(
      await gomod.updateArtifacts({
        packageFileName: 'go.mod',
        updatedDeps: [],
        newPackageFileContent: gomod1,
        config,
      })
    ).toEqual([
      {
        file: {
          contents: 'New go.sum',
          path: 'go.sum',
          type: 'addition',
        },
      },
    ]);
    expect(execSnapshots).toEqual(
      expect.arrayContaining([
        expect.objectContaining({
          options: expect.objectContaining({
            env: expect.objectContaining({
              GIT_CONFIG_COUNT: '3',
              GIT_CONFIG_KEY_0:
                'url.https://gitlab-ci-token:some-enterprise-token@gitlab.enterprise.com/.insteadOf',
              GIT_CONFIG_KEY_1:
                'url.https://gitlab-ci-token:some-enterprise-token@gitlab.enterprise.com/.insteadOf',
              GIT_CONFIG_KEY_2:
                'url.https://gitlab-ci-token:some-enterprise-token@gitlab.enterprise.com/.insteadOf',
              GIT_CONFIG_VALUE_0: 'ssh://git@gitlab.enterprise.com/',
              GIT_CONFIG_VALUE_1: 'git@gitlab.enterprise.com:',
              GIT_CONFIG_VALUE_2: 'https://gitlab.enterprise.com/',
            }),
          }),
        }),
      ])
    );
  });

  it('supports docker mode with multiple credentials for different paths', async () => {
    GlobalConfig.set({ ...adminConfig, binarySource: 'docker' });
    hostRules.getAll.mockReturnValueOnce([
      {
        token: 'some-enterprise-token-repo1',
        matchHost: 'https://gitlab.enterprise.com/repo1',
        hostType: 'gitlab',
      },
      {
        token: 'some-enterprise-token-repo2',
        matchHost: 'https://gitlab.enterprise.com/repo2',
        hostType: 'gitlab',
      },
    ]);
    fs.readLocalFile.mockResolvedValueOnce('Current go.sum');
    fs.readLocalFile.mockResolvedValueOnce(null); // vendor modules filename
    const execSnapshots = mockExecAll();
    git.getRepoStatus.mockResolvedValueOnce(
      partial<StatusResult>({
        modified: ['go.sum'],
      })
    );
    fs.readLocalFile.mockResolvedValueOnce('New go.sum');
    fs.readLocalFile.mockResolvedValueOnce(gomod1);
    datasource.getPkgReleases.mockResolvedValueOnce({
      releases: [{ version: '1.17.0' }, { version: '1.14.0' }],
    });
    expect(
      await gomod.updateArtifacts({
        packageFileName: 'go.mod',
        updatedDeps: [],
        newPackageFileContent: gomod1,
        config,
      })
    ).toEqual([
      {
        file: {
          contents: 'New go.sum',
          path: 'go.sum',
          type: 'addition',
        },
      },
    ]);
    expect(execSnapshots).toEqual(
      expect.arrayContaining([
        expect.objectContaining({
          options: expect.objectContaining({
            env: expect.objectContaining({
              GIT_CONFIG_COUNT: '6',
              GIT_CONFIG_KEY_0:
                'url.https://gitlab-ci-token:some-enterprise-token-repo1@gitlab.enterprise.com/repo1.insteadOf',
              GIT_CONFIG_KEY_1:
                'url.https://gitlab-ci-token:some-enterprise-token-repo1@gitlab.enterprise.com/repo1.insteadOf',
              GIT_CONFIG_KEY_2:
                'url.https://gitlab-ci-token:some-enterprise-token-repo1@gitlab.enterprise.com/repo1.insteadOf',
              GIT_CONFIG_KEY_3:
                'url.https://gitlab-ci-token:some-enterprise-token-repo2@gitlab.enterprise.com/repo2.insteadOf',
              GIT_CONFIG_KEY_4:
                'url.https://gitlab-ci-token:some-enterprise-token-repo2@gitlab.enterprise.com/repo2.insteadOf',
              GIT_CONFIG_KEY_5:
                'url.https://gitlab-ci-token:some-enterprise-token-repo2@gitlab.enterprise.com/repo2.insteadOf',
              GIT_CONFIG_VALUE_0: 'ssh://git@gitlab.enterprise.com/repo1',
              GIT_CONFIG_VALUE_1: 'git@gitlab.enterprise.com:repo1',
              GIT_CONFIG_VALUE_2: 'https://gitlab.enterprise.com/repo1',
              GIT_CONFIG_VALUE_3: 'ssh://git@gitlab.enterprise.com/repo2',
              GIT_CONFIG_VALUE_4: 'git@gitlab.enterprise.com:repo2',
              GIT_CONFIG_VALUE_5: 'https://gitlab.enterprise.com/repo2',
            }),
          }),
        }),
      ])
    );
  });

  it('supports docker mode and ignores non http credentials', async () => {
    GlobalConfig.set({ ...adminConfig, binarySource: 'docker' });
    hostRules.getAll.mockReturnValueOnce([
      {
        token: 'some-token',
        matchHost: 'ssh://github.enterprise.com',
        hostType: 'github',
      },
      {
        token: 'some-gitlab-token',
        matchHost: 'gitlab.enterprise.com',
        hostType: 'gitlab',
      },
    ]);
    fs.readLocalFile.mockResolvedValueOnce('Current go.sum');
    fs.readLocalFile.mockResolvedValueOnce(null); // vendor modules filename
    const execSnapshots = mockExecAll();
    git.getRepoStatus.mockResolvedValueOnce(
      partial<StatusResult>({
        modified: ['go.sum'],
      })
    );
    fs.readLocalFile.mockResolvedValueOnce('New go.sum');
    fs.readLocalFile.mockResolvedValueOnce(gomod1);
    datasource.getPkgReleases.mockResolvedValueOnce({
      releases: [{ version: '1.17.0' }, { version: '1.14.0' }],
    });
    expect(
      await gomod.updateArtifacts({
        packageFileName: 'go.mod',
        updatedDeps: [],
        newPackageFileContent: gomod1,
        config,
      })
    ).toEqual([
      {
        file: {
          contents: 'New go.sum',
          path: 'go.sum',
          type: 'addition',
        },
      },
    ]);
    expect(execSnapshots).toEqual(
      expect.arrayContaining([
        expect.objectContaining({
          options: expect.objectContaining({
            env: expect.objectContaining({
              GIT_CONFIG_COUNT: '3',
              GIT_CONFIG_KEY_0:
                'url.https://gitlab-ci-token:some-gitlab-token@gitlab.enterprise.com/.insteadOf',
              GIT_CONFIG_KEY_1:
                'url.https://gitlab-ci-token:some-gitlab-token@gitlab.enterprise.com/.insteadOf',
              GIT_CONFIG_KEY_2:
                'url.https://gitlab-ci-token:some-gitlab-token@gitlab.enterprise.com/.insteadOf',
              GIT_CONFIG_VALUE_0: 'ssh://git@gitlab.enterprise.com/',
              GIT_CONFIG_VALUE_1: 'git@gitlab.enterprise.com:',
              GIT_CONFIG_VALUE_2: 'https://gitlab.enterprise.com/',
            }),
          }),
        }),
      ])
    );
  });

  it('supports docker mode with many credentials', async () => {
    GlobalConfig.set({ ...adminConfig, binarySource: 'docker' });
    hostRules.find.mockReturnValueOnce({
      token: 'some-token',
    });
    hostRules.getAll.mockReturnValueOnce([
      {
        token: 'some-token',
        matchHost: 'api.github.com',
        hostType: 'github',
      },
      {
        token: 'some-enterprise-token',
        matchHost: 'github.enterprise.com',
        hostType: 'github',
      },
      {
        token: 'some-gitlab-token',
        matchHost: 'gitlab.enterprise.com',
        hostType: 'gitlab',
      },
    ]);
    fs.readLocalFile.mockResolvedValueOnce('Current go.sum');
    fs.readLocalFile.mockResolvedValueOnce(null); // vendor modules filename
    const execSnapshots = mockExecAll();
    git.getRepoStatus.mockResolvedValueOnce(
      partial<StatusResult>({
        modified: ['go.sum'],
      })
    );
    fs.readLocalFile.mockResolvedValueOnce('New go.sum');
    fs.readLocalFile.mockResolvedValueOnce(gomod1);
    datasource.getPkgReleases.mockResolvedValueOnce({
      releases: [{ version: '1.17.0' }, { version: '1.14.0' }],
    });
    expect(
      await gomod.updateArtifacts({
        packageFileName: 'go.mod',
        updatedDeps: [],
        newPackageFileContent: gomod1,
        config,
      })
    ).toEqual([
      {
        file: {
          contents: 'New go.sum',
          path: 'go.sum',
          type: 'addition',
        },
      },
    ]);
    expect(execSnapshots).toEqual(
      expect.arrayContaining([
        expect.objectContaining({
          options: expect.objectContaining({
            env: expect.objectContaining({
              GIT_CONFIG_COUNT: '9',
              GIT_CONFIG_KEY_0:
                'url.https://ssh:some-token@github.com/.insteadOf',
              GIT_CONFIG_KEY_1:
                'url.https://git:some-token@github.com/.insteadOf',
              GIT_CONFIG_KEY_2: 'url.https://some-token@github.com/.insteadOf',
              GIT_CONFIG_KEY_3:
                'url.https://ssh:some-enterprise-token@github.enterprise.com/.insteadOf',
              GIT_CONFIG_KEY_4:
                'url.https://git:some-enterprise-token@github.enterprise.com/.insteadOf',
              GIT_CONFIG_KEY_5:
                'url.https://some-enterprise-token@github.enterprise.com/.insteadOf',
              GIT_CONFIG_KEY_6:
                'url.https://gitlab-ci-token:some-gitlab-token@gitlab.enterprise.com/.insteadOf',
              GIT_CONFIG_KEY_7:
                'url.https://gitlab-ci-token:some-gitlab-token@gitlab.enterprise.com/.insteadOf',
              GIT_CONFIG_KEY_8:
                'url.https://gitlab-ci-token:some-gitlab-token@gitlab.enterprise.com/.insteadOf',
              GIT_CONFIG_VALUE_0: 'ssh://git@github.com/',
              GIT_CONFIG_VALUE_1: 'git@github.com:',
              GIT_CONFIG_VALUE_2: 'https://github.com/',
              GIT_CONFIG_VALUE_3: 'ssh://git@github.enterprise.com/',
              GIT_CONFIG_VALUE_4: 'git@github.enterprise.com:',
              GIT_CONFIG_VALUE_5: 'https://github.enterprise.com/',
              GIT_CONFIG_VALUE_6: 'ssh://git@gitlab.enterprise.com/',
              GIT_CONFIG_VALUE_7: 'git@gitlab.enterprise.com:',
              GIT_CONFIG_VALUE_8: 'https://gitlab.enterprise.com/',
            }),
          }),
        }),
      ])
    );
  });

  it('supports docker mode and ignores non git credentials', async () => {
    GlobalConfig.set({ ...adminConfig, binarySource: 'docker' });
    hostRules.find.mockReturnValueOnce({
      token: 'some-token',
    });
    hostRules.getAll.mockReturnValueOnce([
      {
        token: 'some-enterprise-token',
        matchHost: 'github.enterprise.com',
        hostType: 'npm',
      },
    ]);
    fs.readLocalFile.mockResolvedValueOnce('Current go.sum');
    // TODO: #22198 can be null
    fs.readLocalFile.mockResolvedValueOnce(null); // vendor modules filename
    const execSnapshots = mockExecAll();
    git.getRepoStatus.mockResolvedValueOnce(
      partial<StatusResult>({
        modified: ['go.sum'],
      })
    );
    fs.readLocalFile.mockResolvedValueOnce('New go.sum');
    fs.readLocalFile.mockResolvedValueOnce(gomod1);
    datasource.getPkgReleases.mockResolvedValueOnce({
      releases: [{ version: '1.17.0' }, { version: '1.14.0' }],
    });
    expect(
      await gomod.updateArtifacts({
        packageFileName: 'go.mod',
        updatedDeps: [],
        newPackageFileContent: gomod1,
        config,
      })
    ).toEqual([
      {
        file: {
          contents: 'New go.sum',
          path: 'go.sum',
          type: 'addition',
        },
      },
    ]);
    expect(execSnapshots).toEqual(
      expect.arrayContaining([
        expect.objectContaining({
          options: expect.objectContaining({
            env: expect.objectContaining({
              GIT_CONFIG_COUNT: '3',
              GIT_CONFIG_KEY_0:
                'url.https://ssh:some-token@github.com/.insteadOf',
              GIT_CONFIG_KEY_1:
                'url.https://git:some-token@github.com/.insteadOf',
              GIT_CONFIG_KEY_2: 'url.https://some-token@github.com/.insteadOf',
              GIT_CONFIG_VALUE_0: 'ssh://git@github.com/',
              GIT_CONFIG_VALUE_1: 'git@github.com:',
              GIT_CONFIG_VALUE_2: 'https://github.com/',
            }),
          }),
        }),
      ])
    );
  });

  it('supports docker mode with goModTidy', async () => {
    GlobalConfig.set({ ...adminConfig, binarySource: 'docker' });
    hostRules.find.mockReturnValueOnce({});
    fs.readLocalFile.mockResolvedValueOnce('Current go.sum');
    fs.readLocalFile.mockResolvedValueOnce(null); // vendor modules filename
    const execSnapshots = mockExecAll();
    git.getRepoStatus.mockResolvedValueOnce(
      partial<StatusResult>({
        modified: ['go.sum'],
      })
    );
    fs.readLocalFile.mockResolvedValueOnce('New go.sum 1');
    fs.readLocalFile.mockResolvedValueOnce('New go.sum 2');
    fs.readLocalFile.mockResolvedValueOnce('New go.sum 3');
    fs.readLocalFile.mockResolvedValueOnce('New go.mod');
    datasource.getPkgReleases.mockResolvedValueOnce({
      releases: [{ version: '1.17.0' }, { version: '1.14.0' }],
    });
    expect(
      await gomod.updateArtifacts({
        packageFileName: 'go.mod',
        updatedDeps: [],
        newPackageFileContent: gomod1,
        config: {
          ...config,
          postUpdateOptions: ['gomodTidy'],
        },
      })
    ).toEqual([
      { file: { contents: 'New go.sum 1', path: 'go.sum', type: 'addition' } },
      { file: { contents: 'New go.sum 2', path: 'go.mod', type: 'addition' } },
    ]);
    expect(execSnapshots).toMatchObject([
      { cmd: 'docker pull ghcr.io/containerbase/sidecar' },
      {},
      {
        cmd:
          'docker run --rm --name=renovate_sidecar --label=renovate_child ' +
          '-v "/tmp/github/some/repo":"/tmp/github/some/repo" ' +
          '-v "/tmp/renovate/cache":"/tmp/renovate/cache" ' +
          '-e GOPROXY ' +
          '-e GOPRIVATE ' +
          '-e GONOPROXY ' +
          '-e GONOSUMDB ' +
          '-e GOINSECURE ' +
          '-e GOFLAGS ' +
          '-e CGO_ENABLED ' +
          '-e CONTAINERBASE_CACHE_DIR ' +
          '-w "/tmp/github/some/repo" ' +
          'ghcr.io/containerbase/sidecar' +
          ' bash -l -c "' +
          'install-tool golang 1.14.0' +
          ' && ' +
          'go get -d -t ./...' +
          ' && ' +
          'go mod tidy' +
          ' && ' +
          'go mod tidy' +
          '"',
        options: { cwd: '/tmp/github/some/repo' },
      },
    ]);
  });

  it('supports docker mode with gomodTidy1.17', async () => {
    GlobalConfig.set({ ...adminConfig, binarySource: 'docker' });
    hostRules.find.mockReturnValueOnce({});
    fs.readLocalFile.mockResolvedValueOnce('Current go.sum');
    fs.readLocalFile.mockResolvedValueOnce(null); // vendor modules filename
    const execSnapshots = mockExecAll();
    git.getRepoStatus.mockResolvedValueOnce(
      partial<StatusResult>({
        modified: ['go.sum'],
      })
    );
    fs.readLocalFile.mockResolvedValueOnce('New go.sum 1');
    fs.readLocalFile.mockResolvedValueOnce('New go.sum 2');
    fs.readLocalFile.mockResolvedValueOnce('New go.sum 3');
    fs.readLocalFile.mockResolvedValueOnce('New go.mod');
    datasource.getPkgReleases.mockResolvedValueOnce({
      releases: [{ version: '1.17.0' }, { version: '1.14.0' }],
    });
    expect(
      await gomod.updateArtifacts({
        packageFileName: 'go.mod',
        updatedDeps: [],
        newPackageFileContent: gomod1,
        config: {
          ...config,
          postUpdateOptions: ['gomodTidy1.17'],
        },
      })
    ).toEqual([
      { file: { contents: 'New go.sum 1', path: 'go.sum', type: 'addition' } },
      { file: { contents: 'New go.sum 2', path: 'go.mod', type: 'addition' } },
    ]);
    expect(execSnapshots).toMatchObject([
      { cmd: 'docker pull ghcr.io/containerbase/sidecar' },
      {},
      {
        cmd:
          'docker run --rm --name=renovate_sidecar --label=renovate_child ' +
          '-v "/tmp/github/some/repo":"/tmp/github/some/repo" ' +
          '-v "/tmp/renovate/cache":"/tmp/renovate/cache" ' +
          '-e GOPROXY ' +
          '-e GOPRIVATE ' +
          '-e GONOPROXY ' +
          '-e GONOSUMDB ' +
          '-e GOINSECURE ' +
          '-e GOFLAGS ' +
          '-e CGO_ENABLED ' +
          '-e CONTAINERBASE_CACHE_DIR ' +
          '-w "/tmp/github/some/repo" ' +
          'ghcr.io/containerbase/sidecar' +
          ' bash -l -c "' +
          'install-tool golang 1.14.0' +
          ' && ' +
          'go get -d -t ./...' +
          ' && ' +
          'go mod tidy -compat=1.17' +
          ' && ' +
          'go mod tidy -compat=1.17' +
          '"',
        options: { cwd: '/tmp/github/some/repo' },
      },
    ]);
  });

  it('supports docker mode with gomodTidyE and gomodTidy1.17', async () => {
    GlobalConfig.set({ ...adminConfig, binarySource: 'docker' });
    hostRules.find.mockReturnValueOnce({});
    fs.readLocalFile.mockResolvedValueOnce('Current go.sum');
    fs.readLocalFile.mockResolvedValueOnce(null); // vendor modules filename
    const execSnapshots = mockExecAll();
    git.getRepoStatus.mockResolvedValueOnce(
      partial<StatusResult>({
        modified: ['go.sum'],
      })
    );
    fs.readLocalFile.mockResolvedValueOnce('New go.sum 1');
    fs.readLocalFile.mockResolvedValueOnce('New go.sum 2');
    fs.readLocalFile.mockResolvedValueOnce('New go.sum 3');
    fs.readLocalFile.mockResolvedValueOnce('New go.mod');
    datasource.getPkgReleases.mockResolvedValueOnce({
      releases: [{ version: '1.17.0' }, { version: '1.14.0' }],
    });
    expect(
      await gomod.updateArtifacts({
        packageFileName: 'go.mod',
        updatedDeps: [],
        newPackageFileContent: gomod1,
        config: {
          ...config,
          postUpdateOptions: ['gomodTidyE', 'gomodTidy1.17'],
        },
      })
    ).toEqual([
      { file: { contents: 'New go.sum 1', path: 'go.sum', type: 'addition' } },
      { file: { contents: 'New go.sum 2', path: 'go.mod', type: 'addition' } },
    ]);
    expect(execSnapshots).toMatchObject([
      { cmd: 'docker pull ghcr.io/containerbase/sidecar' },
      {},
      {
        cmd:
          'docker run --rm --name=renovate_sidecar --label=renovate_child ' +
          '-v "/tmp/github/some/repo":"/tmp/github/some/repo" ' +
          '-v "/tmp/renovate/cache":"/tmp/renovate/cache" ' +
          '-e GOPROXY ' +
          '-e GOPRIVATE ' +
          '-e GONOPROXY ' +
          '-e GONOSUMDB ' +
          '-e GOINSECURE ' +
          '-e GOFLAGS ' +
          '-e CGO_ENABLED ' +
          '-e CONTAINERBASE_CACHE_DIR ' +
          '-w "/tmp/github/some/repo" ' +
          'ghcr.io/containerbase/sidecar' +
          ' bash -l -c "' +
          'install-tool golang 1.14.0' +
          ' && ' +
          'go get -d -t ./...' +
          ' && ' +
          'go mod tidy -compat=1.17 -e' +
          ' && ' +
          'go mod tidy -compat=1.17 -e' +
          '"',
        options: { cwd: '/tmp/github/some/repo' },
      },
    ]);
  });

  it('supports docker mode with gomodTidyE', async () => {
    GlobalConfig.set({ ...adminConfig, binarySource: 'docker' });
    hostRules.find.mockReturnValueOnce({});
    fs.readLocalFile.mockResolvedValueOnce('Current go.sum');
    fs.readLocalFile.mockResolvedValueOnce(null); // vendor modules filename
    const execSnapshots = mockExecAll();
    git.getRepoStatus.mockResolvedValueOnce(
      partial<StatusResult>({
        modified: ['go.sum'],
      })
    );
    fs.readLocalFile.mockResolvedValueOnce('New go.sum 1');
    fs.readLocalFile.mockResolvedValueOnce('New go.sum 2');
    fs.readLocalFile.mockResolvedValueOnce('New go.sum 3');
    fs.readLocalFile.mockResolvedValueOnce('New go.mod');
    datasource.getPkgReleases.mockResolvedValueOnce({
      releases: [{ version: '1.17.0' }, { version: '1.14.0' }],
    });
    expect(
      await gomod.updateArtifacts({
        packageFileName: 'go.mod',
        updatedDeps: [],
        newPackageFileContent: gomod1,
        config: {
          ...config,
          postUpdateOptions: ['gomodTidyE'],
        },
      })
    ).toEqual([
      { file: { contents: 'New go.sum 1', path: 'go.sum', type: 'addition' } },
      { file: { contents: 'New go.sum 2', path: 'go.mod', type: 'addition' } },
    ]);
    expect(execSnapshots).toMatchObject([
      { cmd: 'docker pull ghcr.io/containerbase/sidecar' },
      {},
      {
        cmd:
          'docker run --rm --name=renovate_sidecar --label=renovate_child ' +
          '-v "/tmp/github/some/repo":"/tmp/github/some/repo" ' +
          '-v "/tmp/renovate/cache":"/tmp/renovate/cache" ' +
          '-e GOPROXY ' +
          '-e GOPRIVATE ' +
          '-e GONOPROXY ' +
          '-e GONOSUMDB ' +
          '-e GOINSECURE ' +
          '-e GOFLAGS ' +
          '-e CGO_ENABLED ' +
          '-e CONTAINERBASE_CACHE_DIR ' +
          '-w "/tmp/github/some/repo" ' +
          'ghcr.io/containerbase/sidecar' +
          ' bash -l -c "' +
          'install-tool golang 1.14.0' +
          ' && ' +
          'go get -d -t ./...' +
          ' && ' +
          'go mod tidy -e' +
          ' && ' +
          'go mod tidy -e' +
          '"',
        options: { cwd: '/tmp/github/some/repo' },
      },
    ]);
  });

  it('catches errors', async () => {
    const execSnapshots = mockExecAll();
    fs.readLocalFile.mockResolvedValueOnce('Current go.sum');
    fs.readLocalFile.mockResolvedValueOnce(null); // vendor modules filename
    fs.readLocalFile.mockResolvedValueOnce('go.mod file');
    fs.writeLocalFile.mockImplementationOnce(() => {
      throw new Error('This update totally doesnt work');
    });
    expect(
      await gomod.updateArtifacts({
        packageFileName: 'go.mod',
        updatedDeps: [],
        newPackageFileContent: gomod1,
        config,
      })
    ).toEqual([
      {
        artifactError: {
          lockFile: 'go.sum',
          stderr: 'This update totally doesnt work',
        },
      },
    ]);
    expect(execSnapshots).toBeEmptyArray();
  });

  it('updates import paths with gomodUpdateImportPaths', async () => {
    fs.readLocalFile.mockResolvedValueOnce('Current go.sum');
    fs.readLocalFile.mockResolvedValueOnce(null); // vendor modules filename
    const execSnapshots = mockExecAll();
    git.getRepoStatus.mockResolvedValueOnce(
      partial<StatusResult>({
        modified: ['go.sum', 'main.go'],
      })
    );
    fs.readLocalFile
      .mockResolvedValueOnce('New go.sum')
      .mockResolvedValueOnce('New main.go')
      .mockResolvedValueOnce('New go.mod');
    expect(
      await gomod.updateArtifacts({
        packageFileName: 'go.mod',
        updatedDeps: [
          { depName: 'github.com/google/go-github/v24', newVersion: 'v28.0.0' },
        ],
        newPackageFileContent: gomod1,
        config: {
          ...config,
          updateType: 'major',
          postUpdateOptions: ['gomodUpdateImportPaths'],
        },
      })
    ).toEqual([
      { file: { type: 'addition', path: 'go.sum', contents: 'New go.sum' } },
      { file: { type: 'addition', path: 'main.go', contents: 'New main.go' } },
      { file: { type: 'addition', path: 'go.mod', contents: 'New go.mod' } },
    ]);
    expect(execSnapshots).toMatchObject([
      {
        cmd: 'go get -d -t ./...',
        options: { cwd: '/tmp/github/some/repo' },
      },
      {
        cmd: 'go install github.com/marwan-at-work/mod/cmd/mod@latest',
        options: { cwd: '/tmp/github/some/repo' },
      },
      {
        cmd: 'mod upgrade --mod-name=github.com/google/go-github/v24 -t=28',
        options: { cwd: '/tmp/github/some/repo' },
      },
      {
        cmd: 'go mod tidy',
        options: { cwd: '/tmp/github/some/repo' },
      },
      {
        cmd: 'go mod tidy',
        options: { cwd: '/tmp/github/some/repo' },
      },
    ]);
  });

  it('updates correct import paths with gomodUpdateImportPaths and multiple dependencies', async () => {
    fs.readLocalFile.mockResolvedValueOnce('Current go.sum');
    fs.readLocalFile.mockResolvedValueOnce(null); // vendor modules filename
    const execSnapshots = mockExecAll();
    git.getRepoStatus.mockResolvedValueOnce(
      partial<StatusResult>({
        modified: ['go.sum', 'main.go'],
      })
    );
    fs.readLocalFile
      .mockResolvedValueOnce('New go.sum')
      .mockResolvedValueOnce('New main.go')
      .mockResolvedValueOnce('New go.mod');
    expect(
      await gomod.updateArtifacts({
        packageFileName: 'go.mod',
        updatedDeps: [
          { depName: 'github.com/google/go-github/v24', newVersion: 'v28.0.0' },
          { depName: 'github.com/caarlos0/env/v6', newVersion: 'v7.0.0' },
        ],
        newPackageFileContent: gomod1,
        config: {
          ...config,
          updateType: 'major',
          postUpdateOptions: ['gomodUpdateImportPaths'],
        },
      })
    ).toEqual([
      { file: { type: 'addition', path: 'go.sum', contents: 'New go.sum' } },
      { file: { type: 'addition', path: 'main.go', contents: 'New main.go' } },
      { file: { type: 'addition', path: 'go.mod', contents: 'New go.mod' } },
    ]);
    expect(execSnapshots).toMatchObject([
      {
        cmd: 'go get -d -t ./...',
        options: { cwd: '/tmp/github/some/repo' },
      },
      {
        cmd: 'go install github.com/marwan-at-work/mod/cmd/mod@latest',
        options: { cwd: '/tmp/github/some/repo' },
      },
      {
        cmd: 'mod upgrade --mod-name=github.com/google/go-github/v24 -t=28',
        options: { cwd: '/tmp/github/some/repo' },
      },
      {
        cmd: 'mod upgrade --mod-name=github.com/caarlos0/env/v6 -t=7',
        options: { cwd: '/tmp/github/some/repo' },
      },
      {
        cmd: 'go mod tidy',
        options: { cwd: '/tmp/github/some/repo' },
      },
      {
        cmd: 'go mod tidy',
        options: { cwd: '/tmp/github/some/repo' },
      },
    ]);
  });

  it('skips updating import paths with gomodUpdateImportPaths on v0 to v1', async () => {
    fs.readLocalFile.mockResolvedValueOnce('Current go.sum');
    fs.readLocalFile.mockResolvedValueOnce(null); // vendor modules filename
    const execSnapshots = mockExecAll();
    git.getRepoStatus.mockResolvedValueOnce(
      partial<StatusResult>({
        modified: ['go.sum'],
      })
    );
    fs.readLocalFile
      .mockResolvedValueOnce('New go.sum')
      .mockResolvedValueOnce('New go.mod');
    expect(
      await gomod.updateArtifacts({
        packageFileName: 'go.mod',
        updatedDeps: [
          { depName: 'github.com/pkg/errors', newVersion: 'v1.0.0' },
        ],
        newPackageFileContent: gomod1,
        config: {
          ...config,
          updateType: 'major',
          postUpdateOptions: ['gomodUpdateImportPaths'],
        },
      })
    ).toEqual([
      { file: { type: 'addition', path: 'go.sum', contents: 'New go.sum' } },
      { file: { type: 'addition', path: 'go.mod', contents: 'New go.mod' } },
    ]);
    expect(execSnapshots).toMatchObject([
      {
        cmd: 'go get -d -t ./...',
        options: { cwd: '/tmp/github/some/repo' },
      },
      {
        cmd: 'go mod tidy',
        options: { cwd: '/tmp/github/some/repo' },
      },
      {
        cmd: 'go mod tidy',
        options: { cwd: '/tmp/github/some/repo' },
      },
    ]);
  });

  it('skips updating import paths when invalid major version', async () => {
    fs.readLocalFile.mockResolvedValueOnce('Current go.sum');
    fs.readLocalFile.mockResolvedValueOnce(null); // vendor modules filename
    const execSnapshots = mockExecAll();
    git.getRepoStatus.mockResolvedValueOnce(
      partial<StatusResult>({
        modified: ['go.sum'],
      })
    );
    fs.readLocalFile
      .mockResolvedValueOnce('New go.sum')
      .mockResolvedValueOnce('New go.mod');
    expect(
      await gomod.updateArtifacts({
        packageFileName: 'go.mod',
        updatedDeps: [
          { depName: 'github.com/pkg/errors', newVersion: 'vx.0.0' },
        ],
        newPackageFileContent: gomod1,
        config: {
          ...config,
          updateType: 'major',
          postUpdateOptions: ['gomodUpdateImportPaths'],
        },
      })
    ).toEqual([
      { file: { type: 'addition', path: 'go.sum', contents: 'New go.sum' } },
      { file: { type: 'addition', path: 'go.mod', contents: 'New go.mod' } },
    ]);
    expect(execSnapshots).toMatchObject([
      {
        cmd: 'go get -d -t ./...',
        options: { cwd: '/tmp/github/some/repo' },
      },
      {
        cmd: 'go mod tidy',
        options: { cwd: '/tmp/github/some/repo' },
      },
      {
        cmd: 'go mod tidy',
        options: { cwd: '/tmp/github/some/repo' },
      },
    ]);
  });

  it('skips updating import paths when incompatible version', async () => {
    fs.readLocalFile
      .mockResolvedValueOnce('Current go.sum')
      .mockResolvedValueOnce(null); // vendor modules filename
    const execSnapshots = mockExecAll();
    git.getRepoStatus.mockResolvedValueOnce(
      partial<StatusResult>({
        modified: ['go.sum'],
      })
    );
    fs.readLocalFile
      .mockResolvedValueOnce('New go.sum')
      .mockResolvedValueOnce('New go.mod');
    expect(
      await gomod.updateArtifacts({
        packageFileName: 'go.mod',
        updatedDeps: [
          {
            depName: 'github.com/docker/docker',
            newVersion: 'v23.0.0+incompatible',
          },
        ],
        newPackageFileContent: gomod1,
        config: {
          ...config,
          updateType: 'major',
          postUpdateOptions: ['gomodUpdateImportPaths'],
        },
      })
    ).toEqual([
      { file: { type: 'addition', path: 'go.sum', contents: 'New go.sum' } },
      { file: { type: 'addition', path: 'go.mod', contents: 'New go.mod' } },
    ]);
    expect(execSnapshots).toMatchObject([
      {
        cmd: 'go get -d -t ./...',
        options: { cwd: '/tmp/github/some/repo' },
      },
      {
        cmd: 'go mod tidy',
        options: { cwd: '/tmp/github/some/repo' },
      },
      {
        cmd: 'go mod tidy',
        options: { cwd: '/tmp/github/some/repo' },
      },
    ]);
  });

  it('skips gomodTidy without gomodUpdateImportPaths on major update', async () => {
    fs.readLocalFile.mockResolvedValueOnce('Current go.sum');
    fs.readLocalFile.mockResolvedValueOnce(null); // vendor modules filename
    const execSnapshots = mockExecAll();
    git.getRepoStatus.mockResolvedValueOnce(
      partial<StatusResult>({
        modified: ['go.sum', 'main.go'],
      })
    );
    fs.readLocalFile
      .mockResolvedValueOnce('New go.sum')
      .mockResolvedValueOnce('New main.go')
      .mockResolvedValueOnce('New go.mod');
    expect(
      await gomod.updateArtifacts({
        packageFileName: 'go.mod',
        updatedDeps: [{ depName: 'github.com/google/go-github/v24' }],
        newPackageFileContent: gomod1,
        config: {
          ...config,
          updateType: 'major',
          newMajor: 28,
          postUpdateOptions: ['gomodTidy'],
        },
      })
    ).toEqual([
      { file: { contents: 'New go.sum', path: 'go.sum', type: 'addition' } },
      { file: { contents: 'New main.go', path: 'go.mod', type: 'addition' } },
    ]);
    expect(execSnapshots).toMatchObject([
      {
        cmd: 'go get -d -t ./...',
        options: { cwd: '/tmp/github/some/repo' },
      },
    ]);
  });

  it('does not execute go mod tidy when none of gomodTidy and gomodUpdateImportPaths are set', async () => {
    fs.readLocalFile.mockResolvedValueOnce('Current go.sum');
    fs.readLocalFile.mockResolvedValueOnce(null); // vendor modules filename
    const execSnapshots = mockExecAll();
    git.getRepoStatus.mockResolvedValueOnce(
      partial<StatusResult>({
        modified: ['go.sum', 'main.go'],
      })
    );
    fs.readLocalFile
      .mockResolvedValueOnce('New go.sum')
      .mockResolvedValueOnce('New main.go')
      .mockResolvedValueOnce('New go.mod');
    expect(
      await gomod.updateArtifacts({
        packageFileName: 'go.mod',
        updatedDeps: [{ depName: 'github.com/google/go-github/v24' }],
        newPackageFileContent: gomod1,
        config: {
          ...config,
          updateType: 'major',
          newMajor: 28,
        },
      })
    ).toEqual([
      { file: { contents: 'New go.sum', path: 'go.sum', type: 'addition' } },
      { file: { contents: 'New main.go', path: 'go.mod', type: 'addition' } },
    ]);
    expect(execSnapshots).toMatchObject([
      {
        cmd: 'go get -d -t ./...',
        options: { cwd: '/tmp/github/some/repo' },
      },
    ]);
  });

  it('updates import paths with specific tool version from constraint', async () => {
    fs.readLocalFile.mockResolvedValueOnce('Current go.sum');
    fs.readLocalFile.mockResolvedValueOnce(null); // vendor modules filename
    fs.readLocalFile.mockResolvedValueOnce('go.mod file');
    const execSnapshots = mockExecAll();
    git.getRepoStatus.mockResolvedValueOnce(
      partial<StatusResult>({
        modified: ['go.sum', 'main.go'],
      })
    );
    fs.readLocalFile
      .mockResolvedValueOnce('New go.sum')
      .mockResolvedValueOnce('New main.go')
      .mockResolvedValueOnce('New go.mod');
    expect(
      await gomod.updateArtifacts({
        packageFileName: 'go.mod',
        updatedDeps: [
          { depName: 'github.com/google/go-github/v24', newVersion: 'v28.0.0' },
        ],
        newPackageFileContent: gomod1,
        config: {
          ...config,
          updateType: 'major',
          postUpdateOptions: ['gomodUpdateImportPaths'],
          constraints: {
            gomodMod: 'v1.2.3',
          },
        },
      })
    ).toEqual([
      { file: { type: 'addition', path: 'go.sum', contents: 'New go.sum' } },
      { file: { type: 'addition', path: 'main.go', contents: 'New main.go' } },
      { file: { type: 'addition', path: 'go.mod', contents: 'New go.mod' } },
    ]);
    expect(execSnapshots).toMatchObject([
      {
        cmd: 'go get -d -t ./...',
        options: { cwd: '/tmp/github/some/repo' },
      },
      {
        cmd: 'go install github.com/marwan-at-work/mod/cmd/mod@v1.2.3',
        options: { cwd: '/tmp/github/some/repo' },
      },
      {
        cmd: 'mod upgrade --mod-name=github.com/google/go-github/v24 -t=28',
        options: { cwd: '/tmp/github/some/repo' },
      },
      {
        cmd: 'go mod tidy',
        options: { cwd: '/tmp/github/some/repo' },
      },
      {
        cmd: 'go mod tidy',
        options: { cwd: '/tmp/github/some/repo' },
      },
    ]);
  });

  it('updates import paths with latest tool version on invalid version constraint', async () => {
    fs.readLocalFile.mockResolvedValueOnce('Current go.sum');
    fs.readLocalFile.mockResolvedValueOnce(null); // vendor modules filename
    fs.readLocalFile.mockResolvedValueOnce('go.mod file');
    const execSnapshots = mockExecAll();
    git.getRepoStatus.mockResolvedValueOnce(
      partial<StatusResult>({
        modified: ['go.sum', 'main.go'],
      })
    );
    fs.readLocalFile
      .mockResolvedValueOnce('New go.sum')
      .mockResolvedValueOnce('New main.go')
      .mockResolvedValueOnce('New go.mod');
    expect(
      await gomod.updateArtifacts({
        packageFileName: 'go.mod',
        updatedDeps: [
          { depName: 'github.com/google/go-github/v24', newVersion: 'v28.0.0' },
        ],
        newPackageFileContent: gomod1,
        config: {
          ...config,
          updateType: 'major',
          postUpdateOptions: ['gomodUpdateImportPaths'],
          constraints: {
            gomodMod: 'a.b.c',
          },
        },
      })
    ).toEqual([
      { file: { type: 'addition', path: 'go.sum', contents: 'New go.sum' } },
      { file: { type: 'addition', path: 'main.go', contents: 'New main.go' } },
      { file: { type: 'addition', path: 'go.mod', contents: 'New go.mod' } },
    ]);
    expect(execSnapshots).toMatchObject([
      {
        cmd: 'go get -d -t ./...',
        options: { cwd: '/tmp/github/some/repo' },
      },
      {
        cmd: 'go install github.com/marwan-at-work/mod/cmd/mod@latest',
        options: { cwd: '/tmp/github/some/repo' },
      },
      {
        cmd: 'mod upgrade --mod-name=github.com/google/go-github/v24 -t=28',
        options: { cwd: '/tmp/github/some/repo' },
      },
      {
        cmd: 'go mod tidy',
        options: { cwd: '/tmp/github/some/repo' },
      },
      {
        cmd: 'go mod tidy',
        options: { cwd: '/tmp/github/some/repo' },
      },
    ]);
  });

  it('updates import paths for gopkg.in dependencies including v0 to v1', async () => {
    fs.readLocalFile.mockResolvedValueOnce('Current go.sum');
    fs.readLocalFile.mockResolvedValueOnce(null); // vendor modules filename
    const execSnapshots = mockExecAll();
    git.getRepoStatus.mockResolvedValueOnce(
      partial<StatusResult>({
        modified: ['go.sum'],
      })
    );
    fs.readLocalFile
      .mockResolvedValueOnce('New go.sum')
      .mockResolvedValueOnce('New go.mod');
    expect(
      await gomod.updateArtifacts({
        packageFileName: 'go.mod',
        updatedDeps: [
          { depName: 'gopkg.in/yaml.v2', newVersion: 'v28.0.0' },
          { depName: 'gopkg.in/foo.v0', newVersion: 'v1.0.0' },
        ],
        newPackageFileContent: gomod1,
        config: {
          ...config,
          updateType: 'major',
          postUpdateOptions: ['gomodUpdateImportPaths'],
        },
      })
    ).toEqual([
      { file: { type: 'addition', path: 'go.sum', contents: 'New go.sum' } },
      { file: { type: 'addition', path: 'go.mod', contents: 'New go.mod' } },
    ]);
    expect(execSnapshots).toMatchObject([
      {
        cmd: 'go get -d -t ./...',
        options: { cwd: '/tmp/github/some/repo' },
      },
      {
        cmd: 'go install github.com/marwan-at-work/mod/cmd/mod@latest',
        options: { cwd: '/tmp/github/some/repo' },
      },
      {
        cmd: 'mod upgrade --mod-name=gopkg.in/yaml.v2 -t=28',
        options: { cwd: '/tmp/github/some/repo' },
      },
      {
        cmd: 'mod upgrade --mod-name=gopkg.in/foo.v0 -t=1',
        options: { cwd: '/tmp/github/some/repo' },
      },
      {
        cmd: 'go mod tidy',
        options: { cwd: '/tmp/github/some/repo' },
      },
      {
        cmd: 'go mod tidy',
        options: { cwd: '/tmp/github/some/repo' },
      },
    ]);
  });

  it('gomod file and config do not contain GoConstraints', async () => {
    GlobalConfig.set({ ...adminConfig, binarySource: 'install' });
    fs.readLocalFile.mockResolvedValueOnce('Current go.sum');
    fs.readLocalFile.mockResolvedValueOnce(null); // vendor modules filename
    fs.readLocalFile.mockResolvedValueOnce(null);
    const execSnapshots = mockExecAll();
    git.getRepoStatus.mockResolvedValueOnce(
      partial<StatusResult>({
        modified: ['go.sum', 'main.go'],
      })
    );
    fs.readLocalFile
      .mockResolvedValueOnce('New go.sum')
      .mockResolvedValueOnce('New main.go')
      .mockResolvedValueOnce('New go.mod');
    datasource.getPkgReleases.mockResolvedValueOnce({
      releases: [{ version: '1.17.0' }, { version: '1.14.0' }],
    });
    const res = await gomod.updateArtifacts({
      packageFileName: 'go.mod',
      updatedDeps: [
        { depName: 'github.com/google/go-github/v24', newVersion: 'v28.0.0' },
      ],
      newPackageFileContent: gomod1,
      config: {
        updateType: 'major',
        postUpdateOptions: ['gomodUpdateImportPaths'],
      },
    });
    expect(res).toEqual([
      { file: { type: 'addition', path: 'go.sum', contents: 'New go.sum' } },
      { file: { type: 'addition', path: 'main.go', contents: 'New main.go' } },
      { file: { type: 'addition', path: 'go.mod', contents: 'New go.mod' } },
    ]);
    expect(execSnapshots).toMatchObject([
      { cmd: 'install-tool golang 1.14.0' },
      {
        cmd: 'go get -d -t ./...',
        options: { cwd: '/tmp/github/some/repo' },
      },
      {
        cmd: 'go install github.com/marwan-at-work/mod/cmd/mod@latest',
        options: { cwd: '/tmp/github/some/repo' },
      },
      {
        cmd: 'mod upgrade --mod-name=github.com/google/go-github/v24 -t=28',
        options: { cwd: '/tmp/github/some/repo' },
      },
      {
        cmd: 'go mod tidy',
        options: { cwd: '/tmp/github/some/repo' },
      },
      {
        cmd: 'go mod tidy',
        options: { cwd: '/tmp/github/some/repo' },
      },
    ]);
  });

  it('go.mod file contains go version', async () => {
    GlobalConfig.set({ ...adminConfig, binarySource: 'docker' });
    fs.readLocalFile.mockResolvedValueOnce('Current go.sum');
    fs.readLocalFile.mockResolvedValueOnce(null); // vendor modules filename
    fs.readLocalFile.mockResolvedValueOnce('someText\n\ngo 1.17\n\n');
    const execSnapshots = mockExecAll();
    git.getRepoStatus.mockResolvedValueOnce(
      partial<StatusResult>({
        modified: ['go.sum', 'main.go'],
      })
    );
    fs.readLocalFile
      .mockResolvedValueOnce('New go.sum')
      .mockResolvedValueOnce('New main.go')
      .mockResolvedValueOnce('New go.mod');
    datasource.getPkgReleases.mockResolvedValueOnce({
      releases: [{ version: '1.17.0' }, { version: '1.14.0' }],
    });
    const res = await gomod.updateArtifacts({
      packageFileName: 'go.mod',
      updatedDeps: [
        { depName: 'github.com/google/go-github/v24', newVersion: 'v28.0.0' },
      ],
      newPackageFileContent: gomod1,
      config: {
        updateType: 'major',
        postUpdateOptions: ['gomodUpdateImportPaths'],
      },
    });

    expect(res).toEqual([
      { file: { type: 'addition', path: 'go.sum', contents: 'New go.sum' } },
      { file: { type: 'addition', path: 'main.go', contents: 'New main.go' } },
      { file: { type: 'addition', path: 'go.mod', contents: 'New go.mod' } },
    ]);
    const expectedResult = [
      {
        cmd: 'docker pull ghcr.io/containerbase/sidecar',
      },
      {},
      {
        cmd:
          'docker run --rm --name=renovate_sidecar --label=renovate_child ' +
          '-v "/tmp/github/some/repo":"/tmp/github/some/repo" ' +
          '-v "/tmp/renovate/cache":"/tmp/renovate/cache" ' +
          '-e GOPROXY ' +
          '-e GOPRIVATE ' +
          '-e GONOPROXY ' +
          '-e GONOSUMDB ' +
          '-e GOINSECURE ' +
          '-e GOFLAGS ' +
          '-e CGO_ENABLED ' +
          '-e CONTAINERBASE_CACHE_DIR ' +
          '-w "/tmp/github/some/repo" ' +
          'ghcr.io/containerbase/sidecar' +
          ' bash -l -c "' +
          'install-tool golang 1.17.0' +
          ' && ' +
          'go get -d -t ./...' +
          ' && ' +
          'go install github.com/marwan-at-work/mod/cmd/mod@latest' +
          ' && ' +
          'mod upgrade --mod-name=github.com/google/go-github/v24 -t=28' +
          ' && ' +
          'go mod tidy ' +
          '&& ' +
          'go mod tidy' +
          '"',
      },
    ];
    expect(execSnapshots).toMatchObject(expectedResult);
  });

  it('config contains go version', async () => {
    GlobalConfig.set({ ...adminConfig, binarySource: 'docker' });
    fs.readLocalFile.mockResolvedValueOnce('Current go.sum');
    fs.readLocalFile.mockResolvedValueOnce(null); // vendor modules filename
    const execSnapshots = mockExecAll();
    git.getRepoStatus.mockResolvedValueOnce(
      partial<StatusResult>({
        modified: ['go.sum', 'main.go'],
      })
    );
    fs.readLocalFile
      .mockResolvedValueOnce('New go.sum')
      .mockResolvedValueOnce('New main.go')
      .mockResolvedValueOnce('New go.mod');
    datasource.getPkgReleases.mockResolvedValueOnce({
      releases: [{ version: '1.17.0' }, { version: '1.14.0' }],
    });
    const res = await gomod.updateArtifacts({
      packageFileName: 'go.mod',
      updatedDeps: [
        { depName: 'github.com/google/go-github/v24', newVersion: 'v28.0.0' },
      ],
      newPackageFileContent: gomod1,
      config: {
        updateType: 'major',
        postUpdateOptions: ['gomodUpdateImportPaths'],
        constraints: {
          go: '1.14',
        },
      },
    });
    expect(res).toEqual([
      { file: { type: 'addition', path: 'go.sum', contents: 'New go.sum' } },
      { file: { type: 'addition', path: 'main.go', contents: 'New main.go' } },
      { file: { type: 'addition', path: 'go.mod', contents: 'New go.mod' } },
    ]);
    const expectedResult = [
      {
        cmd: 'docker pull ghcr.io/containerbase/sidecar',
      },
      {},
      {
        cmd:
          'docker run --rm --name=renovate_sidecar --label=renovate_child ' +
          '-v "/tmp/github/some/repo":"/tmp/github/some/repo" ' +
          '-v "/tmp/renovate/cache":"/tmp/renovate/cache" ' +
          '-e GOPROXY ' +
          '-e GOPRIVATE ' +
          '-e GONOPROXY ' +
          '-e GONOSUMDB ' +
          '-e GOINSECURE ' +
          '-e GOFLAGS ' +
          '-e CGO_ENABLED ' +
          '-e CONTAINERBASE_CACHE_DIR ' +
          '-w "/tmp/github/some/repo" ' +
          'ghcr.io/containerbase/sidecar' +
          ' bash -l -c "' +
          'install-tool golang 1.14.0' +
          ' && ' +
          'go get -d -t ./...' +
          ' && ' +
          'go install github.com/marwan-at-work/mod/cmd/mod@latest' +
          ' && ' +
          'mod upgrade --mod-name=github.com/google/go-github/v24 -t=28' +
          ' && ' +
          'go mod tidy ' +
          '&& ' +
          'go mod tidy' +
          '"',
      },
    ];
    expect(execSnapshots).toMatchObject(expectedResult);
  });

  it('handles goGetDirs configuration correctly', async () => {
    fs.readLocalFile.mockResolvedValueOnce('Current go.sum');
    fs.readLocalFile.mockResolvedValueOnce(null); // vendor modules filename
    const execSnapshots = mockExecAll();
    git.getRepoStatus.mockResolvedValueOnce(
      partial<StatusResult>({
        modified: [],
      })
    );

    expect(
      await gomod.updateArtifacts({
        packageFileName: 'go.mod',
        updatedDeps: [],
        newPackageFileContent: gomod1,
        config: {
          ...config,
          goGetDirs: ['.', 'foo', '.bar/...', '&&', 'cat', '/etc/passwd'],
        },
      })
    ).toBeNull();
    expect(execSnapshots).toMatchObject([
      {
        cmd: "go get -d -t . foo .bar/... '&&' cat",
        options: {
          cwd: '/tmp/github/some/repo',
        },
      },
    ]);
  });

  it('returns updated go.sum when goGetDirs is specified', async () => {
    fs.readLocalFile.mockResolvedValueOnce('Current go.sum');
    fs.readLocalFile.mockResolvedValueOnce(null); // vendor modules filename
    const execSnapshots = mockExecAll();
    git.getRepoStatus.mockResolvedValueOnce(
      partial<StatusResult>({
        modified: ['go.sum'],
      })
    );
    fs.readLocalFile.mockResolvedValueOnce('New go.sum');
    fs.readLocalFile.mockResolvedValueOnce(gomod1);
    expect(
      await gomod.updateArtifacts({
        packageFileName: 'go.mod',
        updatedDeps: [],
        newPackageFileContent: gomod1,
        config: {
          ...config,
          goGetDirs: ['.'],
        },
      })
    ).toEqual([
      {
        file: {
          contents: 'New go.sum',
          path: 'go.sum',
          type: 'addition',
        },
      },
    ]);
    expect(execSnapshots).toMatchObject([
      {
        cmd: 'go get -d -t .',
        options: {
          cwd: '/tmp/github/some/repo',
        },
      },
    ]);
  });

  it('errors when goGetDirs is specified with all invalid paths', async () => {
    fs.readLocalFile.mockResolvedValueOnce('Current go.sum');
    fs.readLocalFile.mockResolvedValueOnce(null); // vendor modules filename
    const execSnapshots = mockExecAll();
    git.getRepoStatus.mockResolvedValueOnce(
      partial<StatusResult>({
        modified: ['go.sum'],
      })
    );
    fs.readLocalFile.mockResolvedValueOnce('New go.sum');
    fs.readLocalFile.mockResolvedValueOnce(gomod1);
    expect(
      await gomod.updateArtifacts({
        packageFileName: 'go.mod',
        updatedDeps: [],
        newPackageFileContent: gomod1,
        config: {
          ...config,
          goGetDirs: ['/etc', '../../../'],
        },
      })
    ).toEqual([
      { artifactError: { lockFile: 'go.sum', stderr: 'Invalid goGetDirs' } },
    ]);
    expect(execSnapshots).toMatchObject([]);
  });
});<|MERGE_RESOLUTION|>--- conflicted
+++ resolved
@@ -1,5 +1,5 @@
 import { codeBlock } from 'common-tags';
-import { mockDeep } from 'jest-mock-extended';
+import { mockDeep } from 'vitest-mock-extended';
 import { join } from 'upath';
 import { envMock, mockExecAll } from '../../../../test/exec-util';
 import { env, fs, git, mocked, partial } from '../../../../test/util';
@@ -12,39 +12,17 @@
 import type { UpdateArtifactsConfig } from '../types';
 import * as gomod from '.';
 
-<<<<<<< HEAD
 vi.mock('../../../util/exec/env');
 vi.mock('../../../util/git');
 vi.mock('../../../util/host-rules');
 vi.mock('../../../util/http');
-vi.mock('../../../util/fs', async () => {
-  // restore
-  return {
-    __esModules: true,
-    ...(await vi.importMock<typeof fs>('../../../util/fs')),
+vi.mock('../../../util/fs', async () =>
+  mockDeep({
     isValidLocalPath: (await vi.importActual<typeof fs>('../../../util/fs'))
       .isValidLocalPath,
-  };
-});
-vi.mock('../../datasource');
-=======
-type FS = typeof import('../../../util/fs');
-
-jest.mock('../../../util/exec/env');
-jest.mock('../../../util/git');
-jest.mock('../../../util/host-rules', () => mockDeep());
-jest.mock('../../../util/http');
-jest.mock('../../../util/fs', () => {
-  // restore
-  return {
-    __esModules: true,
-    ...jest.createMockFromModule<FS>('../../../util/fs'),
-    isValidLocalPath:
-      jest.requireActual<FS>('../../../util/fs').isValidLocalPath,
-  };
-});
-jest.mock('../../datasource', () => mockDeep());
->>>>>>> 84a97a62
+  })
+);
+vi.mock('../../datasource', () => mockDeep());
 
 process.env.CONTAINERBASE = 'true';
 
