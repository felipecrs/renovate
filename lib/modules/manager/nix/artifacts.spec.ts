--- conflicted
+++ resolved
@@ -1,4 +1,4 @@
-import { mockDeep } from 'jest-mock-extended';
+import { mockDeep } from 'vitest-mock-extended';
 import type { StatusResult } from 'simple-git';
 import { join } from 'upath';
 import {
@@ -14,17 +14,10 @@
 import type { UpdateArtifactsConfig } from '../types';
 import { updateArtifacts } from '.';
 
-<<<<<<< HEAD
 vi.mock('../../../util/exec/env');
 vi.mock('../../../util/fs');
 vi.mock('../../../util/git');
-vi.mock('../../../util/host-rules');
-=======
-jest.mock('../../../util/exec/env');
-jest.mock('../../../util/fs');
-jest.mock('../../../util/git');
-jest.mock('../../../util/host-rules', () => mockDeep());
->>>>>>> 84a97a62
+vi.mock('../../../util/host-rules', () => mockDeep());
 
 const adminConfig: RepoGlobalConfig = {
   // `join` fixes Windows CI
