--- conflicted
+++ resolved
@@ -1,5 +1,5 @@
 import fs from 'fs-extra';
-import { mockDeep } from 'jest-mock-extended';
+import { mockDeep } from 'vitest-mock-extended';
 import {
   ExecSnapshots,
   envMock,
@@ -16,25 +16,12 @@
 import { getNodeToolConstraint } from './node-version';
 import * as yarnHelper from './yarn';
 
-<<<<<<< HEAD
 vi.mock('fs-extra', async () =>
-  (await import('../../../../../test/fixtures')).Fixtures.fsExtra()
+  (await import('../../../../../test/fixtures')).fsExtra()
 );
 vi.mock('../../../../util/exec/env');
 vi.mock('./node-version');
 vi.mock('../../../datasource');
-=======
-jest.mock('fs-extra', () =>
-  jest
-    .requireActual<typeof import('../../../../../test/fixtures')>(
-      '../../../../../test/fixtures'
-    )
-    .fsExtra()
-);
-jest.mock('../../../../util/exec/env');
-jest.mock('./node-version');
-jest.mock('../../../datasource', () => mockDeep());
->>>>>>> 84a97a62
 
 delete process.env.NPM_CONFIG_CACHE;
 
