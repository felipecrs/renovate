import { mockDeep } from 'jest-mock-extended';
import { join } from 'upath';
import { Fixtures } from '../../../../../test/fixtures';
import { fs, mocked } from '../../../../../test/util';
import { GlobalConfig } from '../../../../config/global';
import { getPkgReleases } from '../../../datasource';
import type { UpdateArtifactsConfig } from '../../types';
import { updateArtifacts } from '../index';
import { TerraformProviderHash } from './hash';

// auto-mock fs
<<<<<<< HEAD
vi.mock('../../../../util/fs');
vi.mock('./hash');
vi.mock('../../../datasource');
=======
jest.mock('../../../../util/fs');
jest.mock('./hash');
jest.mock('../../../datasource', () => mockDeep());
>>>>>>> 84a97a62

const config = {
  constraints: {},
};

const adminConfig = {
  // `join` fixes Windows CI
  localDir: join('/tmp/github/some/repo'),
  cacheDir: join('/tmp/renovate/cache'),
  containerbaseDir: join('/tmp/renovate/cache/containerbase'),
};

const validLockfile = Fixtures.get('validLockfile.hcl');
const validLockfile2 = Fixtures.get('validLockfile2.hcl');

const mockHash = mocked(TerraformProviderHash).createHashes;
const mockGetPkgReleases = getPkgReleases as jest.MockedFunction<
  typeof getPkgReleases
>;

describe('modules/manager/terraform/lockfile/index', () => {
  beforeEach(() => {
    GlobalConfig.set(adminConfig);
  });

  it('returns null if no .terraform.lock.hcl found', async () => {
    expect(
      await updateArtifacts({
        packageFileName: 'main.tf',
        updatedDeps: [{ depName: 'aws' }],
        newPackageFileContent: '',
        config,
      })
    ).toBeNull();
  });

  it('returns null if .terraform.lock.hcl is empty', async () => {
    fs.readLocalFile.mockResolvedValueOnce('');
    fs.findLocalSiblingOrParent.mockResolvedValueOnce('.terraform.lock.hcl');

    expect(
      await updateArtifacts({
        packageFileName: 'main.tf',
        updatedDeps: [{ depName: 'aws' }],
        newPackageFileContent: '',
        config,
      })
    ).toBeNull();
  });

  it('returns null if .terraform.lock.hcl is invalid', async () => {
    fs.readLocalFile.mockResolvedValueOnce('empty');
    fs.findLocalSiblingOrParent.mockResolvedValueOnce('.terraform.lock.hcl');

    expect(
      await updateArtifacts({
        packageFileName: 'main.tf',
        updatedDeps: [{ depName: 'aws' }],
        newPackageFileContent: '',
        config,
      })
    ).toBeNull();
  });

  it('update single dependency with exact constraint and depType provider', async () => {
    fs.readLocalFile.mockResolvedValueOnce(validLockfile);
    fs.findLocalSiblingOrParent.mockResolvedValueOnce('.terraform.lock.hcl');

    mockHash.mockResolvedValueOnce([
      'h1:lDsKRxDRXPEzA4AxkK4t+lJd3IQIP2UoaplJGjQSp2s=',
      'h1:6zB2hX7YIOW26OrKsLJn0uLMnjqbPNxcz9RhlWEuuSY=',
    ]);

    const result = await updateArtifacts({
      packageFileName: 'main.tf',
      updatedDeps: [
        {
          depName: 'hashicorp/aws',
          packageName: 'hashicorp/aws',
          depType: 'provider',
          newVersion: '3.36.0',
          newValue: '3.36.0',
        },
      ],
      newPackageFileContent: '',
      config,
    });
    expect(result).not.toBeNull();
    expect(result).toBeArrayOfSize(1);
    expect(result?.[0].file).not.toBeNull();
    expect(result?.[0].file).toMatchSnapshot({
      type: 'addition',
      path: '.terraform.lock.hcl',
    });

    expect(mockHash.mock.calls).toBeArrayOfSize(1);
    expect(mockHash.mock.calls).toMatchSnapshot();
  });

  it('update single dependency with exact constraint and and depType required_provider', async () => {
    fs.readLocalFile.mockResolvedValueOnce(validLockfile);
    fs.findLocalSiblingOrParent.mockResolvedValueOnce('.terraform.lock.hcl');

    mockHash.mockResolvedValueOnce([
      'h1:lDsKRxDRXPEzA4AxkK4t+lJd3IQIP2UoaplJGjQSp2s=',
      'h1:6zB2hX7YIOW26OrKsLJn0uLMnjqbPNxcz9RhlWEuuSY=',
    ]);

    const result = await updateArtifacts({
      packageFileName: 'main.tf',
      updatedDeps: [
        {
          depName: 'hashicorp/aws',
          packageName: 'hashicorp/aws',
          depType: 'required_provider',
          newVersion: '3.36.0',
          newValue: '3.36.0',
        },
      ],
      newPackageFileContent: '',
      config,
    });
    expect(result).not.toBeNull();
    expect(result).toBeArrayOfSize(1);
    expect(result?.[0].file).not.toBeNull();
    expect(result?.[0].file).toMatchSnapshot({
      type: 'addition',
      path: '.terraform.lock.hcl',
    });

    expect(mockHash.mock.calls).toBeArrayOfSize(1);
    expect(mockHash.mock.calls).toMatchSnapshot();
  });

  it('do not update dependency with depType module', async () => {
    const result = await updateArtifacts({
      packageFileName: 'main.tf',
      updatedDeps: [
        {
          depName: 'terraform-aws-modules/vpc/aws',
          packageName: 'terraform-aws-modules/vpc/aws',
          depType: 'module',
          newVersion: '3.36.0',
          newValue: '3.36.0',
        },
      ],
      newPackageFileContent: '',
      config,
    });
    expect(result).toBeNull();
  });

  it('update single dependency with range constraint and minor update from private registry', async () => {
    fs.readLocalFile.mockResolvedValueOnce(validLockfile);
    fs.findLocalSiblingOrParent.mockResolvedValueOnce('.terraform.lock.hcl');

    mockHash.mockResolvedValueOnce([
      'h1:lDsKRxDRXPEzA4AxkK4t+lJd3IQIP2UoaplJGjQSp2s=',
      'h1:6zB2hX7YIOW26OrKsLJn0uLMnjqbPNxcz9RhlWEuuSY=',
    ]);

    const result = await updateArtifacts({
      packageFileName: 'main.tf',
      updatedDeps: [
        {
          depName: 'azurerm',
          depType: 'provider',
          packageName: 'azurerm',
          registryUrls: ['https://registry.example.com'],
          newVersion: '2.56.0',
          newValue: '~> 2.50',
        },
      ],
      newPackageFileContent: '',
      config,
    });
    expect(result).not.toBeNull();
    expect(result).toBeArrayOfSize(1);
    expect(result?.[0].file).not.toBeNull();
    expect(result?.[0].file).toMatchSnapshot({
      type: 'addition',
      path: '.terraform.lock.hcl',
    });

    expect(mockHash.mock.calls).toBeArrayOfSize(1);
    expect(mockHash.mock.calls).toMatchSnapshot();
  });

  it('update single dependency with range constraint and major update', async () => {
    fs.readLocalFile.mockResolvedValueOnce(validLockfile);
    fs.findLocalSiblingOrParent.mockResolvedValueOnce('.terraform.lock.hcl');

    mockHash.mockResolvedValueOnce([
      'h1:lDsKRxDRXPEzA4AxkK4t+lJd3IQIP2UoaplJGjQSp2s=',
      'h1:6zB2hX7YIOW26OrKsLJn0uLMnjqbPNxcz9RhlWEuuSY=',
    ]);

    const result = await updateArtifacts({
      packageFileName: 'main.tf',
      updatedDeps: [
        {
          depName: 'random',
          packageName: 'hashicorp/random',
          depType: 'provider',
          newVersion: '3.1.0',
          newValue: '~> 3.0',
        },
      ],
      newPackageFileContent: '',
      config,
    });
    expect(result).not.toBeNull();
    expect(result).toBeArrayOfSize(1);
    expect(result?.[0].file).not.toBeNull();
    expect(result?.[0].file).toMatchSnapshot({
      type: 'addition',
      path: '.terraform.lock.hcl',
    });

    expect(mockHash.mock.calls).toBeArrayOfSize(1);
    expect(mockHash.mock.calls).toMatchSnapshot();
  });

  it('update single dependency in subfolder', async () => {
    fs.readLocalFile.mockResolvedValueOnce(validLockfile);
    fs.findLocalSiblingOrParent.mockResolvedValueOnce(
      'test/.terraform.lock.hcl'
    );

    mockHash.mockResolvedValueOnce([
      'h1:lDsKRxDRXPEzA4AxkK4t+lJd3IQIP2UoaplJGjQSp2s=',
      'h1:6zB2hX7YIOW26OrKsLJn0uLMnjqbPNxcz9RhlWEuuSY=',
    ]);

    const result = await updateArtifacts({
      packageFileName: 'test/main.tf',
      updatedDeps: [
        {
          depName: 'random',
          packageName: 'hashicorp/random',
          depType: 'provider',
          newVersion: '3.1.0',
          newValue: '~> 3.0',
        },
      ],
      newPackageFileContent: '',
      config,
    });
    expect(result).not.toBeNull();
    expect(result).toBeArrayOfSize(1);
    expect(result?.[0].file).not.toBeNull();
    expect(result?.[0].file).toMatchSnapshot({
      type: 'addition',
      path: 'test/.terraform.lock.hcl',
    });

    expect(mockHash.mock.calls).toBeArrayOfSize(1);
    expect(mockHash.mock.calls).toMatchSnapshot();
  });

  it('update multiple dependencies which are not ordered', async () => {
    fs.readLocalFile.mockResolvedValue(validLockfile2);
    fs.findLocalSiblingOrParent.mockResolvedValueOnce(
      'test/.terraform.lock.hcl'
    );

    mockHash.mockResolvedValue([
      'h1:lDsKRxDRXPEzA4AxkK4t+lJd3IQIP2UoaplJGjQSp2s=',
      'h1:6zB2hX7YIOW26OrKsLJn0uLMnjqbPNxcz9RhlWEuuSY=',
    ]);

    const result = await updateArtifacts({
      packageFileName: 'test/main.tf',
      updatedDeps: [
        {
          depName: 'aws',
          packageName: 'hashicorp/aws',
          depType: 'provider',
          newVersion: '3.1.0',
          newValue: '~> 3.0',
        },
        {
          depName: 'random',
          packageName: 'hashicorp/random',
          depType: 'provider',
          newVersion: '3.1.0',
          newValue: '~> 3.0',
        },
        {
          depName: 'azurerm',
          packageName: 'hashicorp/azurerm',
          depType: 'provider',
          newVersion: '2.56.0',
          newValue: '~> 2.50',
        },
        {
          depName: 'proxmox',
          packageName: 'Telmate/proxmox',
          depType: 'provider',
          newVersion: '2.7.0',
          newValue: '~> 2.7.0',
        },
      ],
      newPackageFileContent: '',
      config,
    });
    expect(result).not.toBeNull();
    expect(result).toBeArrayOfSize(1);
    expect(result?.[0].file).not.toBeNull();
    expect(result?.[0].file).toMatchSnapshot({
      type: 'addition',
      path: 'test/.terraform.lock.hcl',
    });

    expect(mockHash.mock.calls).toBeArrayOfSize(4);
    expect(mockHash.mock.calls).toMatchSnapshot();
  });

  it('do full lock file maintenance', async () => {
    fs.readLocalFile.mockResolvedValueOnce(validLockfile);
    fs.findLocalSiblingOrParent.mockResolvedValueOnce('.terraform.lock.hcl');

    mockGetPkgReleases
      .mockResolvedValueOnce({
        // aws
        releases: [
          {
            version: '2.30.0',
          },
          {
            version: '3.0.0',
          },
          {
            version: '3.36.0',
          },
        ],
      })
      .mockResolvedValueOnce({
        // azurerm
        releases: [
          {
            version: '2.50.0',
          },
          {
            version: '2.55.0',
          },
          {
            version: '2.56.0',
          },
        ],
      })
      .mockResolvedValueOnce({
        // random
        releases: [
          {
            version: '2.2.1',
          },
          {
            version: '2.2.2',
          },
          {
            version: '3.0.0',
          },
        ],
      });
    mockHash.mockResolvedValue([
      'h1:lDsKRxDRXPEzA4AxkK4t+lJd3IQIP2UoaplJGjQSp2s=',
      'h1:6zB2hX7YIOW26OrKsLJn0uLMnjqbPNxcz9RhlWEuuSY=',
    ]);

    const localConfig: UpdateArtifactsConfig = {
      updateType: 'lockFileMaintenance',
      ...config,
    };

    const result = await updateArtifacts({
      packageFileName: '',
      updatedDeps: [],
      newPackageFileContent: '',
      config: localConfig,
    });
    expect(result).not.toBeNull();
    expect(result).toBeArrayOfSize(1);

    result?.forEach((value) => expect(value.file).not.toBeNull());
    result?.forEach((value) => expect(value.file).toMatchSnapshot());

    expect(mockHash.mock.calls).toBeArrayOfSize(2);
    expect(mockHash.mock.calls).toMatchSnapshot();
  });

  it('do full lock file maintenance with lockfile in subfolder', async () => {
    fs.readLocalFile.mockResolvedValueOnce(validLockfile);
    fs.findLocalSiblingOrParent.mockResolvedValueOnce(
      'subfolder/.terraform.lock.hcl'
    );

    mockGetPkgReleases
      .mockResolvedValueOnce({
        // aws
        releases: [
          {
            version: '2.30.0',
          },
          {
            version: '3.0.0',
          },
          {
            version: '3.36.0',
          },
        ],
      })
      .mockResolvedValueOnce({
        // azurerm
        releases: [
          {
            version: '2.50.0',
          },
          {
            version: '2.55.0',
          },
          {
            version: '2.56.0',
          },
        ],
      })
      .mockResolvedValueOnce(
        // random
        null
      );
    mockHash.mockResolvedValue([
      'h1:lDsKRxDRXPEzA4AxkK4t+lJd3IQIP2UoaplJGjQSp2s=',
      'h1:6zB2hX7YIOW26OrKsLJn0uLMnjqbPNxcz9RhlWEuuSY=',
    ]);

    const localConfig: UpdateArtifactsConfig = {
      updateType: 'lockFileMaintenance',
      ...config,
    };

    const result = await updateArtifacts({
      packageFileName: '',
      updatedDeps: [],
      newPackageFileContent: '',
      config: localConfig,
    });
    expect(result).not.toBeNull();
    expect(result).toBeArrayOfSize(1);

    result?.forEach((value) => expect(value.file).not.toBeNull());
    result?.forEach((value) =>
      expect(value.file).toMatchSnapshot({
        type: 'addition',
        path: 'subfolder/.terraform.lock.hcl',
      })
    );

    expect(mockHash.mock.calls).toBeArrayOfSize(1);
    expect(mockHash.mock.calls).toMatchSnapshot();
  });

  it('do full lock file maintenance without necessary changes', async () => {
    fs.readLocalFile.mockResolvedValueOnce(validLockfile);

    mockGetPkgReleases
      .mockResolvedValueOnce({
        // aws
        releases: [
          {
            version: '2.30.0',
          },
          {
            version: '3.0.0',
          },
        ],
      })
      .mockResolvedValueOnce({
        // azurerm
        releases: [
          {
            version: '2.50.0',
          },
        ],
      })
      .mockResolvedValueOnce({
        // random
        releases: [
          {
            version: '2.2.1',
          },
        ],
      });
    mockHash.mockResolvedValue([
      'h1:lDsKRxDRXPEzA4AxkK4t+lJd3IQIP2UoaplJGjQSp2s=',
      'h1:6zB2hX7YIOW26OrKsLJn0uLMnjqbPNxcz9RhlWEuuSY=',
    ]);

    const localConfig: UpdateArtifactsConfig = {
      updateType: 'lockFileMaintenance',
      ...config,
    };
    const result = await updateArtifacts({
      packageFileName: '',
      updatedDeps: [],
      newPackageFileContent: '',
      config: localConfig,
    });
    expect(result).toBeNull();

    expect(mockHash.mock.calls).toBeArrayOfSize(0);
    expect(mockHash.mock.calls).toMatchSnapshot();
  });

  it('return null if hashing fails', async () => {
    fs.readLocalFile.mockResolvedValueOnce(validLockfile);
    fs.findLocalSiblingOrParent.mockResolvedValueOnce('.terraform.lock.hcl');

    mockGetPkgReleases
      .mockResolvedValueOnce({
        // aws
        releases: [
          {
            version: '2.30.0',
          },
          {
            version: '3.0.0',
          },
          {
            version: '3.36.0',
          },
        ],
      })
      .mockResolvedValueOnce({
        // azurerm
        releases: [
          {
            version: '2.50.0',
          },
          {
            version: '2.55.0',
          },
          {
            version: '2.56.0',
          },
        ],
      })
      .mockResolvedValueOnce({
        // random
        releases: [
          {
            version: '2.2.1',
          },
          {
            version: '2.2.2',
          },
          {
            version: '3.0.0',
          },
        ],
      });
    mockHash.mockResolvedValue(null);

    const localConfig: UpdateArtifactsConfig = {
      updateType: 'lockFileMaintenance',
      ...config,
    };

    const result = await updateArtifacts({
      packageFileName: '',
      updatedDeps: [],
      newPackageFileContent: '',
      config: localConfig,
    });
    expect(result).toBeNull();

    expect(mockHash.mock.calls).toBeArrayOfSize(2);
    expect(mockHash.mock.calls).toMatchSnapshot();
  });

  it('return null if experimental flag is not set', async () => {
    const localConfig: UpdateArtifactsConfig = {
      updateType: 'lockFileMaintenance',
      ...config,
    };
    const result = await updateArtifacts({
      packageFileName: '',
      updatedDeps: [],
      newPackageFileContent: '',
      config: localConfig,
    });
    expect(result).toBeNull();
  });
});<|MERGE_RESOLUTION|>--- conflicted
+++ resolved
@@ -1,4 +1,4 @@
-import { mockDeep } from 'jest-mock-extended';
+import { mockDeep } from 'vitest-mock-extended';
 import { join } from 'upath';
 import { Fixtures } from '../../../../../test/fixtures';
 import { fs, mocked } from '../../../../../test/util';
@@ -9,15 +9,9 @@
 import { TerraformProviderHash } from './hash';
 
 // auto-mock fs
-<<<<<<< HEAD
 vi.mock('../../../../util/fs');
 vi.mock('./hash');
-vi.mock('../../../datasource');
-=======
-jest.mock('../../../../util/fs');
-jest.mock('./hash');
-jest.mock('../../../datasource', () => mockDeep());
->>>>>>> 84a97a62
+vi.mock('../../../datasource', () => mockDeep());
 
 const config = {
   constraints: {},
