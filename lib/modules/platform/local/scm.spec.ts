import { execSync as _execSync } from 'node:child_process';
import { mockedFunction } from '../../../../test/util';
import { LocalFs } from './scm';

<<<<<<< HEAD
vi.mock('node:child_process');
vi.mock('glob', () => ({
  glob: jest.fn().mockResolvedValue(['file1', 'file2']),
}));

=======
jest.mock('glob', () => ({
  glob: jest.fn().mockImplementation(() => Promise.resolve(['file1', 'file2'])),
}));
jest.mock('node:child_process');
>>>>>>> 84a97a62
const execSync = mockedFunction(_execSync);

describe('modules/platform/local/scm', () => {
  let localFs: LocalFs;

  beforeEach(() => {
    localFs = new LocalFs();
  });

  describe('dummy functions', () => {
    it('behindBaseBranch', async () => {
      expect(await localFs.isBranchBehindBase('', '')).toBe(false);
    });

    it('isBranchModified', async () => {
      expect(await localFs.isBranchModified('')).toBe(false);
    });

    it('isBranchConflicted', async () => {
      expect(await localFs.isBranchConflicted('', '')).toBe(false);
    });

    it('branchExists', async () => {
      expect(await localFs.branchExists('')).toBe(true);
    });

    it('getBranchCommit', async () => {
      expect(await localFs.getBranchCommit('')).toBeNull();
    });

    it('deleteBranch', async () => {
      expect(await localFs.deleteBranch('')).toBeUndefined();
    });

    it('commitAndPush', async () => {
      expect(await localFs.commitAndPush({} as any)).toBeNull();
    });

    it('checkoutBranch', async () => {
      expect(await localFs.checkoutBranch('')).toBe('');
    });
  });

  describe('getFileList', () => {
    it('should return file list using git', async () => {
      execSync.mockReturnValueOnce('file1\nfile2');
      expect(await localFs.getFileList()).toHaveLength(2);
    });

    it('should return file list using glob', async () => {
      execSync.mockImplementationOnce(() => {
        throw new Error();
      });

      expect(await localFs.getFileList()).toHaveLength(2);
    });
  });

  it('mergeAndPush', async () => {
    await expect(localFs.mergeAndPush('branchName')).resolves.toBeUndefined();
  });

  it('mergeBranch', async () => {
    await expect(localFs.mergeToLocal('branchName')).resolves.toBeUndefined();
  });
});<|MERGE_RESOLUTION|>--- conflicted
+++ resolved
@@ -2,18 +2,10 @@
 import { mockedFunction } from '../../../../test/util';
 import { LocalFs } from './scm';
 
-<<<<<<< HEAD
-vi.mock('node:child_process');
 vi.mock('glob', () => ({
-  glob: jest.fn().mockResolvedValue(['file1', 'file2']),
-}));
-
-=======
-jest.mock('glob', () => ({
   glob: jest.fn().mockImplementation(() => Promise.resolve(['file1', 'file2'])),
 }));
-jest.mock('node:child_process');
->>>>>>> 84a97a62
+vi.mock('node:child_process');
 const execSync = mockedFunction(_execSync);
 
 describe('modules/platform/local/scm', () => {
