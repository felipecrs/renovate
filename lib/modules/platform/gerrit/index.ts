import { DateTime } from 'luxon';
import { logger } from '../../../logger';
import type { BranchStatus } from '../../../types';
import { parseJson } from '../../../util/common';
import * as git from '../../../util/git';
import { setBaseUrl } from '../../../util/http/gerrit';
import { regEx } from '../../../util/regex';
import { ensureTrailingSlash } from '../../../util/url';
import { hashBody } from '../pr-body';
import type {
  BranchStatusConfig,
  CreatePRConfig,
  EnsureCommentConfig,
  EnsureCommentRemovalConfigByContent,
  EnsureCommentRemovalConfigByTopic,
  EnsureIssueConfig,
  EnsureIssueResult,
  FindPRConfig,
  Issue,
  MergePRConfig,
  PlatformParams,
  PlatformResult,
  Pr,
  RepoParams,
  RepoResult,
  UpdatePrConfig,
} from '../types';
import { repoFingerprint } from '../util';

import { smartTruncate } from '../utils/pr-body';
import { readOnlyIssueBody } from '../utils/read-only-issue-body';
import { client } from './client';
import { GerritPrCache } from './pr-cache';
import { configureScm } from './scm';
import type {
  GerritChange,
  GerritLabelTypeInfo,
  GerritProjectInfo,
} from './types';
import {
  REQUEST_DETAILS_FOR_PRS,
  TAG_PULL_REQUEST_BODY,
  getGerritRepoUrl,
  mapBranchStatusToLabel,
  mapGerritChangeToPr,
} from './utils';

export const id = 'gerrit';

const defaults: {
  endpoint?: string;
} = {};

let config: {
  repository?: string;
  head?: string;
  config?: GerritProjectInfo;
  labels: Record<string, GerritLabelTypeInfo>;
  gerritUsername?: string;
} = {
  labels: {},
};

export function writeToConfig(newConfig: typeof config): void {
  config = { ...config, ...newConfig };
}

export function initPlatform({
  endpoint,
  username,
  password,
}: PlatformParams): Promise<PlatformResult> {
  logger.debug(`initPlatform(${endpoint!}, ${username!})`);
  if (!endpoint) {
    throw new Error('Init: You must configure a Gerrit Server endpoint');
  }
  if (!(username && password)) {
    throw new Error(
      'Init: You must configure a Gerrit Server username/password',
    );
  }
  config.gerritUsername = username;
  defaults.endpoint = ensureTrailingSlash(endpoint);
  setBaseUrl(defaults.endpoint);
  const platformConfig: PlatformResult = {
    endpoint: defaults.endpoint,
  };
  return Promise.resolve(platformConfig);
}

/**
 * Get all state="ACTIVE" and type="CODE" repositories from gerrit
 */
export async function getRepos(): Promise<string[]> {
  logger.debug(`getRepos()`);
  return await client.getRepos();
}

/**
 * Clone repository to local directory
 * @param config
 */
export async function initRepo({
  repository,
  gitUrl,
}: RepoParams): Promise<RepoResult> {
  logger.debug(`initRepo(${repository}, ${gitUrl})`);
  const projectInfo = await client.getProjectInfo(repository);
  const branchInfo = await client.getBranchInfo(repository);

  config = {
    ...config,
    repository,
    head: branchInfo.revision,
    config: projectInfo,
    labels: projectInfo.labels ?? {},
  };
  const baseUrl = defaults.endpoint!;
  const url = getGerritRepoUrl(repository, baseUrl);
  configureScm(repository, config.gerritUsername!);
  await git.initRepo({ url });

  //abandon "open" and "rejected" changes at startup
  const rejectedChanges = await client.findChanges(config.repository!, {
    branchName: '',
    state: 'open',
    label: '-2',
  });
  for (const change of rejectedChanges) {
    await client.abandonChange(
      change._number,
      'This change has been abandoned as it was voted with Code-Review -2.',
    );
    logger.info(
      `Abandoned change ${change._number} with Code-Review -2 in repository ${repository}`,
    );
  }
  const repoConfig: RepoResult = {
    defaultBranch: config.head!,
    isFork: false,
    repoFingerprint: repoFingerprint(repository, baseUrl),
  };
  return repoConfig;
}

export async function findPr(findPRConfig: FindPRConfig): Promise<Pr | null> {
  if (!findPRConfig.refreshCache) {
    const prs = await GerritPrCache.getPrs(client.http, config.repository!);
    // Find matching PR from cache
    const cached = prs.find((pr) => {
      if (
        findPRConfig.branchName &&
        pr.sourceBranch !== findPRConfig.branchName
      ) {
        return false;
      }
      if (
        findPRConfig.targetBranch &&
        pr.targetBranch !== findPRConfig.targetBranch
      ) {
        return false;
      }
      if (findPRConfig.prTitle && pr.title !== findPRConfig.prTitle) {
        return false;
      }
      if (
        findPRConfig.state !== undefined &&
        findPRConfig.state !== 'all' &&
        pr.state !== findPRConfig.state &&
        !(findPRConfig.state === '!open' && pr.state !== 'open')
      ) {
        return false;
      }
      return true;
    });
    logger.debug(
      `findPr: using cached gerrit change ${cached?.number} for ${findPRConfig.branchName}`,
    );
    return cached ?? null;
  }

  const change = (
    await client.findChanges(config.repository!, {
      ...findPRConfig,
      singleChange: true,
      requestDetails: REQUEST_DETAILS_FOR_PRS,
    })
  ).pop();
  if (!change) {
    return null;
  }
  const pr = mapGerritChangeToPr(change, {
    sourceBranch: findPRConfig.branchName,
  })!;

  logger.debug(`findPr: saving gerrit change ${pr.number} to cache`);
  await GerritPrCache.setPr(client.http, config.repository!, pr);

  return pr;
}

export async function getPr(
  number: number,
  refreshCache?: boolean,
): Promise<Pr | null> {
  if (!refreshCache) {
    const prs = await GerritPrCache.getPrs(client.http, config.repository!);
    const cached = prs.find((pr) => pr.number === number) ?? null;
    logger.debug(
      `getPr: using cached gerrit change ${cached?.sourceBranch} for ${number}`,
    );
    return cached;
  }

  let change: GerritChange;
  try {
    change = await client.getChange(number, REQUEST_DETAILS_FOR_PRS);
  } catch (err) {
    if (err.statusCode === 404) {
      return null;
    }
    throw err;
  }
  const pr = mapGerritChangeToPr(change);
  if (!pr) {
    return null;
  }

  logger.debug(`getPr: saving gerrit change ${number} to cache`);
  await GerritPrCache.setPr(client.http, config.repository!, pr);

  return pr;
}

export async function updatePr(prConfig: UpdatePrConfig): Promise<void> {
  logger.debug(`updatePr(${prConfig.number}, ${prConfig.prTitle})`);
  const prs = await GerritPrCache.getPrs(client.http, config.repository!);
  const cached = prs.find((pr) => pr.number === prConfig.number);
  if (!cached) {
    logger.warn(`updatePr: PR ${prConfig.number} not found in cache`);
    return;
  }
  if (prConfig.prBody) {
    await client.addMessageIfNotAlreadyExists(
      prConfig.number,
      prConfig.prBody,
      TAG_PULL_REQUEST_BODY,
    );
    cached.bodyStruct = {
      hash: hashBody(prConfig.prBody),
    };
  }
  if (prConfig.state && prConfig.state === 'closed') {
    await client.abandonChange(prConfig.number);
    cached.state = 'closed';
  }
  logger.debug(`updatePr: updating gerrit change ${prConfig.number} in cache`);
  await GerritPrCache.setPr(client.http, config.repository!, cached);
}

export async function createPr(prConfig: CreatePRConfig): Promise<Pr | null> {
  logger.debug(
    `createPr(${prConfig.sourceBranch}, ${prConfig.prTitle}, ${
      prConfig.labels?.toString() ?? ''
    })`,
  );
  const change = (
    await client.findChanges(config.repository!, {
      branchName: prConfig.sourceBranch,
      targetBranch: prConfig.targetBranch,
      state: 'open',
<<<<<<< HEAD
      limit: 1,
=======
      singleChange: true,
      refreshCache: true,
>>>>>>> ab8b2eeb
      requestDetails: REQUEST_DETAILS_FOR_PRS,
    })
  ).pop();
  if (change === undefined) {
    throw new Error(
      `the change should be created automatically from previous push to refs/for/${prConfig.sourceBranch}`,
    );
  }
  const created = DateTime.fromISO(change.created.replace(' ', 'T'), {});
  const fiveMinutesAgo = DateTime.utc().minus({ minutes: 5 });
  if (created < fiveMinutesAgo) {
    throw new Error(
      `the change should have been created automatically from previous push to refs/for/${prConfig.sourceBranch}, but it was not created in the last 5 minutes (${change.created})`,
    );
  }
  await client.addMessageIfNotAlreadyExists(
    change._number,
    prConfig.prBody,
    TAG_PULL_REQUEST_BODY,
    change.messages,
  );
  const pr = mapGerritChangeToPr(change, {
    sourceBranch: prConfig.sourceBranch,
    prBody: prConfig.prBody,
  })!;

  logger.debug(`createPr: saving gerrit change ${pr.number} to cache`);
  await GerritPrCache.setPr(client.http, config.repository!, pr);

  return pr;
}

export async function getBranchPr(
  branchName: string,
  targetBranch?: string,
): Promise<Pr | null> {
<<<<<<< HEAD
  const prs = await GerritPrCache.getPrs(client.http, config.repository!);
  const cached = prs.find((pr) => {
    if (pr.sourceBranch !== branchName) {
      return false;
    }
    if (pr.state !== 'open') {
      return false;
    }
    if (targetBranch && pr.targetBranch !== targetBranch) {
      return false;
    }
    return true;
  });
  logger.debug(
    `getBranchPr: using cached gerrit change ${cached?.number} for ${branchName}`,
  );
  return cached ?? null;
=======
  const change = (
    await client.findChanges(config.repository!, {
      branchName,
      state: 'open',
      targetBranch,
      singleChange: true,
      requestDetails: REQUEST_DETAILS_FOR_PRS,
    })
  ).pop();
  return change
    ? mapGerritChangeToPr(change, {
        sourceBranch: branchName,
      })
    : null;
>>>>>>> ab8b2eeb
}

export async function refreshPr(number: number): Promise<void> {
  // refresh cache
  await getPr(number, true);
}

export async function getPrList(refreshCache?: boolean): Promise<Pr[]> {
  if (refreshCache) {
    await GerritPrCache.forceRefresh(client.http, config.repository!);
  }

  const cached = await GerritPrCache.getPrs(client.http, config.repository!);
  logger.debug(
    `getPrList: ${refreshCache ? 'refreshed' : 'using'} ${cached.length} cached changes`,
  );
  return cached;
}

export async function mergePr(mergeConfig: MergePRConfig): Promise<boolean> {
  logger.debug(
    `mergePr(${mergeConfig.id}, ${mergeConfig.branchName!}, ${mergeConfig.strategy!})`,
  );
  const prs = await GerritPrCache.getPrs(client.http, config.repository!);
  const cached = prs.find((pr) => pr.number === mergeConfig.id);
  if (!cached) {
    logger.warn(`mergePr: PR ${mergeConfig.id} not found in cache`);
    return false;
  }
  try {
    const change = await client.submitChange(mergeConfig.id);
    if (change.status !== 'MERGED') {
      return false;
    }
  } catch (err) {
    if (err.statusCode === 409) {
      logger.warn(
        { err },
        "Can't submit the change, because the submit rule doesn't allow it.",
      );
      return false;
    }
    throw err;
  }
  cached.state = 'merged';
  logger.debug(`mergePr: updating gerrit change ${mergeConfig.id} in cache`);
  await GerritPrCache.setPr(client.http, config.repository!, cached);
  return true;
}

/**
 * BranchStatus for Gerrit assumes that the branchName refers to a change.
 * @param branchName
 */
export async function getBranchStatus(
  branchName: string,
): Promise<BranchStatus> {
  logger.debug(`getBranchStatus(${branchName})`);
  const change = (
    await client.findChanges(config.repository!, {
      state: 'open',
      branchName,
<<<<<<< HEAD
      limit: 1,
=======
      singleChange: true,
      refreshCache: true,
>>>>>>> ab8b2eeb
      requestDetails: ['LABELS', 'SUBMITTABLE', 'CHECK'],
    })
  ).pop();
  if (change) {
    const hasProblems = change.problems && change.problems.length > 0;
    if (hasProblems) {
      return 'red';
    }
    const hasBlockingLabels = Object.values(change.labels ?? {}).some(
      (label) => label.blocking,
    );
    if (hasBlockingLabels) {
      return 'red';
    }
    if (change.submittable) {
      return 'green';
    }
  }
  return 'yellow';
}

/**
 * check the gerrit-change for the presence of the corresponding "$context" Gerrit label if configured,
 *  return 'yellow' if not configured or not set
 * @param branchName
 * @param context renovate/stability-days || ...
 */
export async function getBranchStatusCheck(
  branchName: string,
  context: string,
): Promise<BranchStatus | null> {
  const labelConfig = config.labels[context];
  if (labelConfig) {
    const change = (
      await client.findChanges(config.repository!, {
        branchName,
        state: 'open',
<<<<<<< HEAD
        limit: 1,
=======
        singleChange: true,
        refreshCache: true,
>>>>>>> ab8b2eeb
        requestDetails: ['LABELS'],
      })
    ).pop();
    if (change) {
      const label = change.labels![context];
      if (label) {
        // Check for rejected or blocking first, as a label could have both rejected and approved
        if (label.rejected || label.blocking) {
          return 'red';
        }
        if (label.approved) {
          return 'green';
        }
      }
    }
  }
  return 'yellow';
}

/**
 * Apply the branch state $context to the corresponding gerrit label (if available)
 * context === "renovate/stability-days" / "renovate/merge-confidence" and state === "green"/...
 * @param branchStatusConfig
 */
export async function setBranchStatus(
  branchStatusConfig: BranchStatusConfig,
): Promise<void> {
  const label = config.labels[branchStatusConfig.context];
  const labelValue =
    label && mapBranchStatusToLabel(branchStatusConfig.state, label);
  if (branchStatusConfig.context && labelValue) {
    const change = (
      await client.findChanges(config.repository!, {
        branchName: branchStatusConfig.branchName,
        state: 'open',
        singleChange: true,
        requestDetails: ['LABELS'],
      })
    ).pop();

    const labelKey = branchStatusConfig.context;
    if (!change?.labels || !Object.hasOwn(change.labels, labelKey)) {
      return;
    }

    await client.setLabel(change._number, labelKey, labelValue);
  }
}

export async function getRawFile(
  fileName: string,
  repoName?: string,
  branchOrTag?: string,
): Promise<string | null> {
  const repo = repoName ?? config.repository;
  if (!repo) {
    logger.debug('No repo so cannot getRawFile');
    return null;
  }
  const branch =
    branchOrTag ??
    (repo === config.repository ? (config.head ?? 'HEAD') : 'HEAD');
  const result = await client.getFile(repo, branch, fileName);
  return result;
}

export async function getJsonFile(
  fileName: string,
  repoName?: string,
  branchOrTag?: string,
): Promise<any> {
  const raw = await getRawFile(fileName, repoName, branchOrTag);
  return parseJson(raw, fileName);
}

export async function addReviewers(
  number: number,
  reviewers: string[],
): Promise<void> {
  await client.addReviewers(number, reviewers);
}

/**
 * add "CC" (only one possible)
 */
export async function addAssignees(
  number: number,
  assignees: string[],
): Promise<void> {
  if (assignees.length) {
    if (assignees.length > 1) {
      logger.debug(
        `addAssignees(${number}, ${assignees.toString()}) called with more then one assignee! Gerrit only supports one assignee! Using the first from list.`,
      );
    }
    await client.addAssignee(number, assignees[0]);
  }
}

export async function ensureComment(
  ensureComment: EnsureCommentConfig,
): Promise<boolean> {
  logger.debug(
    `ensureComment(${ensureComment.number}, ${ensureComment.topic!}, ${
      ensureComment.content
    })`,
  );
  await client.addMessageIfNotAlreadyExists(
    ensureComment.number,
    ensureComment.content,
    ensureComment.topic ?? undefined,
  );
  return true;
}

export function massageMarkdown(prBody: string, rebaseLabel: string): string {
  return (
    smartTruncate(readOnlyIssueBody(prBody), maxBodyLength())
      .replace('Branch creation', 'Change creation')
      .replace(
        'close this Pull Request unmerged',
        'abandon or vote this change with Code-Review -2',
      )
      .replace(
        'Close this PR',
        'Abandon or vote this change with Code-Review -2',
      )
      .replace(
        'you tick the rebase/retry checkbox',
        `you add the _${rebaseLabel}_ hashtag to this change`,
      )
      .replace(
        'checking the rebase/retry box above',
        `adding the _${rebaseLabel}_ hashtag to this change`,
      )
      .replace(regEx(/\b(?:Pull Request|PR)/g), 'change')
      // Remove HTML tags not supported in Gerrit markdown
      .replace(regEx(/<\/?summary>/g), '**')
      .replace(regEx(/<\/?(details|blockquote)>/g), '')
      .replace(regEx(`\n---\n\n.*?<!-- rebase-check -->.*?\n`), '')
      .replace(regEx(/<!--renovate-(?:debug|config-hash):.*?-->/g), '')
      // Remove zero-width-space not supported in Gerrit markdown
      .replace(regEx(/&#8203;/g), '')
  );
}

export function maxBodyLength(): number {
  return 16384; //TODO: check the real gerrit limit (max. chars)
}

export async function deleteLabel(
  number: number,
  label: string,
): Promise<void> {
  await client.deleteHashtag(number, label);
}

export function ensureCommentRemoval(
  ensureCommentRemoval:
    | EnsureCommentRemovalConfigByTopic
    | EnsureCommentRemovalConfigByContent,
): Promise<void> {
  return Promise.resolve();
}

export function ensureIssueClosing(title: string): Promise<void> {
  return Promise.resolve();
}

export function ensureIssue(
  issueConfig: EnsureIssueConfig,
): Promise<EnsureIssueResult | null> {
  return Promise.resolve(null);
}

export function findIssue(title: string): Promise<Issue | null> {
  return Promise.resolve(null);
}

export function getIssueList(): Promise<Issue[]> {
  return Promise.resolve([]);
}<|MERGE_RESOLUTION|>--- conflicted
+++ resolved
@@ -269,12 +269,7 @@
       branchName: prConfig.sourceBranch,
       targetBranch: prConfig.targetBranch,
       state: 'open',
-<<<<<<< HEAD
-      limit: 1,
-=======
       singleChange: true,
-      refreshCache: true,
->>>>>>> ab8b2eeb
       requestDetails: REQUEST_DETAILS_FOR_PRS,
     })
   ).pop();
@@ -311,7 +306,6 @@
   branchName: string,
   targetBranch?: string,
 ): Promise<Pr | null> {
-<<<<<<< HEAD
   const prs = await GerritPrCache.getPrs(client.http, config.repository!);
   const cached = prs.find((pr) => {
     if (pr.sourceBranch !== branchName) {
@@ -329,22 +323,6 @@
     `getBranchPr: using cached gerrit change ${cached?.number} for ${branchName}`,
   );
   return cached ?? null;
-=======
-  const change = (
-    await client.findChanges(config.repository!, {
-      branchName,
-      state: 'open',
-      targetBranch,
-      singleChange: true,
-      requestDetails: REQUEST_DETAILS_FOR_PRS,
-    })
-  ).pop();
-  return change
-    ? mapGerritChangeToPr(change, {
-        sourceBranch: branchName,
-      })
-    : null;
->>>>>>> ab8b2eeb
 }
 
 export async function refreshPr(number: number): Promise<void> {
@@ -407,12 +385,7 @@
     await client.findChanges(config.repository!, {
       state: 'open',
       branchName,
-<<<<<<< HEAD
-      limit: 1,
-=======
       singleChange: true,
-      refreshCache: true,
->>>>>>> ab8b2eeb
       requestDetails: ['LABELS', 'SUBMITTABLE', 'CHECK'],
     })
   ).pop();
@@ -450,12 +423,7 @@
       await client.findChanges(config.repository!, {
         branchName,
         state: 'open',
-<<<<<<< HEAD
-        limit: 1,
-=======
         singleChange: true,
-        refreshCache: true,
->>>>>>> ab8b2eeb
         requestDetails: ['LABELS'],
       })
     ).pop();
