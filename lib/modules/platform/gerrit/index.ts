--- conflicted
+++ resolved
@@ -199,7 +199,6 @@
   return pr;
 }
 
-<<<<<<< HEAD
 export async function getPr(
   number: number,
   refreshCache?: boolean,
@@ -216,12 +215,6 @@
   let change: GerritChange;
   try {
     change = await client.getChange(number, REQUEST_DETAILS_FOR_PRS);
-=======
-export async function getPr(number: number): Promise<Pr | null> {
-  try {
-    const change = await client.getChange(number, REQUEST_DETAILS_FOR_PRS);
-    return mapGerritChangeToPr(change);
->>>>>>> 55b3bdaa
   } catch (err) {
     if (err.statusCode === 404) {
       return null;
@@ -334,19 +327,12 @@
 
 export async function refreshPr(number: number): Promise<void> {
   // refresh cache
-  await getPr(number);
-}
-
-export async function getPrList(refreshCache?: boolean): Promise<Pr[]> {
-  if (refreshCache) {
-    logger.debug('Refreshing PR list cache');
-    await GerritPrCache.forceRefresh(config.repository!);
-  }
-
+  await getPr(number, true);
+}
+
+export async function getPrList(): Promise<Pr[]> {
   const cached = await GerritPrCache.getPrs(config.repository!);
-  logger.debug(
-    `getPrList: ${refreshCache ? 'refreshed' : 'using'} ${cached.length} cached changes`,
-  );
+  logger.debug(`getPrList: using ${cached.length} cached changes`);
   return cached;
 }
 
