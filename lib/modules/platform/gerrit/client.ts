--- conflicted
+++ resolved
@@ -50,18 +50,6 @@
     repository: string,
     findPRConfig: GerritFindPRConfig,
   ): Promise<GerritChange[]> {
-<<<<<<< HEAD
-    const query: Record<string, any> = {};
-=======
-    /* v8 ignore start: temporary code */
-    // Disables memCache (enabled by default) to be replaced by memCacheProvider
-    const opts: HttpOptions = { memCache: false };
-    // TODO: should refresh the cache rather than just ignore it
-    if (!findPRConfig.refreshCache) {
-      opts.cacheProvider = memCacheProvider;
-    }
-    /* v8 ignore stop */
-
     const startOffset = findPRConfig.startOffset ?? 0;
     const pageLimit = findPRConfig.singleChange
       ? 1
@@ -70,20 +58,11 @@
     const query: Record<string, any> = {
       n: pageLimit,
     };
->>>>>>> ab8b2eeb
     if (findPRConfig.requestDetails) {
       query.o = findPRConfig.requestDetails;
     }
 
     const filters = GerritClient.buildSearchFilters(repository, findPRConfig);
-<<<<<<< HEAD
-    const queryString = `q=${filters.join('+')}&${getQueryString(query)}`;
-    const changes = await this.gerritHttp.getJsonUnchecked<GerritChange[]>(
-      `a/changes/?${queryString}`,
-    );
-    logger.trace(`findChanges(${queryString}) => ${changes.body.length}`);
-    return changes.body;
-=======
 
     const allChanges: GerritChange[] = [];
 
@@ -92,7 +71,6 @@
       const queryString = `q=${filters.join('+')}&${getQueryString(query)}`;
       const changes = await this.gerritHttp.getJsonUnchecked<GerritChange[]>(
         `a/changes/?${queryString}`,
-        opts,
       );
 
       logger.trace(
@@ -118,7 +96,6 @@
     }
 
     return allChanges;
->>>>>>> ab8b2eeb
   }
 
   async getChange(
