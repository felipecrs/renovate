import { REPOSITORY_ARCHIVED } from '../../../constants/error-messages';
import { logger } from '../../../logger';
import { GerritHttp } from '../../../util/http/gerrit';
import { getQueryString } from '../../../util/url';
import type {
  GerritAccountInfo,
  GerritBranchInfo,
  GerritChange,
  GerritChangeMessageInfo,
  GerritFindPRConfig,
  GerritMergeableInfo,
  GerritProjectInfo,
  GerritRequestDetail,
} from './types';
import { mapPrStateToGerritFilter } from './utils';

class GerritClient {
  // memCache is disabled because GerritPrCache provides a smarter caching
  private gerritHttp = new GerritHttp({ memCache: false });

  async getRepos(): Promise<string[]> {
    const res = await this.gerritHttp.getJsonUnchecked<string[]>(
      'a/projects/?type=CODE&state=ACTIVE',
    );
    return Object.keys(res.body);
  }

  async getProjectInfo(repository: string): Promise<GerritProjectInfo> {
    const projectInfo =
      await this.gerritHttp.getJsonUnchecked<GerritProjectInfo>(
        `a/projects/${encodeURIComponent(repository)}`,
      );
    if (projectInfo.body.state !== 'ACTIVE') {
      throw new Error(REPOSITORY_ARCHIVED);
    }
    return projectInfo.body;
  }

  async getBranchInfo(repository: string): Promise<GerritBranchInfo> {
    const branchInfo = await this.gerritHttp.getJsonUnchecked<GerritBranchInfo>(
      `a/projects/${encodeURIComponent(repository)}/branches/HEAD`,
    );
    return branchInfo.body;
  }

  async findChanges(
    repository: string,
    findPRConfig: GerritFindPRConfig,
  ): Promise<GerritChange[]> {
    const pageLimit = findPRConfig.singleChange
      ? 1
      : (findPRConfig.pageLimit ?? 50);

    const query: Record<string, any> = {
      n: pageLimit,
    };
    if (findPRConfig.requestDetails) {
      query.o = findPRConfig.requestDetails;
    }

    const filters = GerritClient.buildSearchFilters(repository, findPRConfig);

    const allChanges: GerritChange[] = [];

    while (true) {
      query.S = allChanges.length;
      const queryString = `q=${filters.join('+')}&${getQueryString(query)}`;
      const changes = await this.gerritHttp.getJsonUnchecked<GerritChange[]>(
        `a/changes/?${queryString}`,
      );

      logger.trace(
        `findChanges(${queryString},start=${query.S},limit=${query.n}) => ${changes.body.length}`,
      );

      const lastChange = changes.body.at(-1);
      let hasMoreChanges = false;
      if (lastChange?._more_changes) {
        hasMoreChanges = true;
        delete lastChange._more_changes;
      }

      allChanges.push(...changes.body);

      // Honor predicate if it is provided
      if (findPRConfig.shouldFetchNextPage) {
        const shouldContinue = findPRConfig.shouldFetchNextPage(changes.body);
        if (!shouldContinue) {
          break;
        }
      }

      if (findPRConfig.singleChange || !hasMoreChanges) {
        break;
      }
    }

    return allChanges;
  }

  async getChange(
    changeNumber: number,
    requestDetails?: GerritRequestDetail[],
  ): Promise<GerritChange> {
    const queryString = getQueryString({ o: requestDetails });
    const changes = await this.gerritHttp.getJsonUnchecked<GerritChange>(
      `a/changes/${changeNumber}?${queryString}`,
    );
    return changes.body;
  }

  async getMergeableInfo(change: GerritChange): Promise<GerritMergeableInfo> {
    const mergeable =
      await this.gerritHttp.getJsonUnchecked<GerritMergeableInfo>(
        `a/changes/${change._number}/revisions/current/mergeable`,
      );
    return mergeable.body;
  }

  async abandonChange(
    changeNumber: number,
    message?: string,
  ): Promise<GerritChange> {
    const change = await this.gerritHttp.postJson<GerritChange>(
      `a/changes/${changeNumber}/abandon`,
      {
        body: {
          message,
          notify: 'OWNER_REVIEWERS', // Avoids notifying cc's
        },
      },
    );
    return change.body;
  }

  async submitChange(changeNumber: number): Promise<GerritChange> {
    const change = await this.gerritHttp.postJson<GerritChange>(
      `a/changes/${changeNumber}/submit`,
    );
    return change.body;
  }

  async getMessages(changeNumber: number): Promise<GerritChangeMessageInfo[]> {
    const messages = await this.gerritHttp.getJsonUnchecked<
      GerritChangeMessageInfo[]
    >(`a/changes/${changeNumber}/messages`);
    return messages.body;
  }

  async addMessage(
    changeNumber: number,
    fullMessage: string,
    tag?: string,
  ): Promise<void> {
    const message = this.normalizeMessage(fullMessage);
    await this.gerritHttp.postJson(
      `a/changes/${changeNumber}/revisions/current/review`,
      { body: { message, tag, notify: 'NONE' } },
    );
  }

  async checkForExistingMessage(
    changeNumber: number,
    newMessage: string,
    msgType?: string,
  ): Promise<boolean> {
    const messagesToSearch = await this.getMessages(changeNumber);

    return messagesToSearch.some(
      (existingMsg) =>
        (msgType === undefined || msgType === existingMsg.tag) &&
        existingMsg.message.includes(newMessage),
    );
  }

  async addMessageIfNotAlreadyExists(
    changeNumber: number,
    message: string,
    tag?: string,
<<<<<<< HEAD
    messages?: GerritChangeMessageInfo[],
  ): Promise<boolean> {
=======
  ): Promise<void> {
>>>>>>> 490bfc1c
    const newMsg = this.normalizeMessage(message);
    if (!(await this.checkForExistingMessage(changeNumber, newMsg, tag))) {
      await this.addMessage(changeNumber, newMsg, tag);
      return true;
    }
    return false;
  }

  async setLabel(
    changeNumber: number,
    label: string,
    value: number,
  ): Promise<void> {
    await this.gerritHttp.postJson(
      `a/changes/${changeNumber}/revisions/current/review`,
      { body: { labels: { [label]: value }, notify: 'NONE' } },
    );
  }

  async deleteHashtag(changeNumber: number, hashtag: string): Promise<void> {
    await this.gerritHttp.postJson(`a/changes/${changeNumber}/hashtags`, {
      body: { remove: [hashtag] },
    });
  }

  async addReviewers(changeNumber: number, reviewers: string[]): Promise<void> {
    await this.gerritHttp.postJson(
      `a/changes/${changeNumber}/revisions/current/review`,
      {
        body: {
          reviewers: reviewers.map((r) => ({ reviewer: r })),
          notify: 'OWNER_REVIEWERS', // Avoids notifying cc's
        },
      },
    );
  }

  async addAssignee(changeNumber: number, assignee: string): Promise<void> {
    await this.gerritHttp.putJson<GerritAccountInfo>(
      // TODO: refactor this as this API removed in Gerrit 3.8
      `a/changes/${changeNumber}/assignee`,
      {
        body: { assignee },
      },
    );
  }

  async getFile(
    repo: string,
    branch: string,
    fileName: string,
  ): Promise<string> {
    const base64Content = await this.gerritHttp.getText(
      `a/projects/${encodeURIComponent(
        repo,
      )}/branches/${encodeURIComponent(branch)}/files/${encodeURIComponent(fileName)}/content`,
    );
    return Buffer.from(base64Content.body, 'base64').toString();
  }

  normalizeMessage(message: string): string {
    //the last \n was removed from gerrit after the comment was added...
    return message.substring(0, 0x4000).trim();
  }

  private static buildSearchFilters(
    repository: string,
    searchConfig: GerritFindPRConfig,
  ): string[] {
    const filters = [
      'owner:self',
      `project:${repository}`,
      '-is:wip',
      '-is:private',
    ];
    const filterState = mapPrStateToGerritFilter(searchConfig.state);
    if (filterState) {
      filters.push(filterState);
    }
    if (searchConfig.branchName) {
      filters.push(`footer:Renovate-Branch=${searchConfig.branchName}`);
    }
    // TODO: Use Gerrit 3.6+ hasfooter:Renovate-Branch when branchName is empty:
    //   https://gerrit-review.googlesource.com/c/gerrit/+/329488
    if (searchConfig.targetBranch) {
      filters.push(`branch:${searchConfig.targetBranch}`);
    }
    if (searchConfig.label) {
      filters.push(`label:Code-Review=${searchConfig.label}`);
    }
    if (searchConfig.prTitle) {
      // Quotes in the commit message must be escaped with a backslash:
      //   https://gerrit-review.googlesource.com/Documentation/user-search.html#search-operators
      // TODO: Use Gerrit 3.8+ subject query instead:
      //   https://gerrit-review.googlesource.com/c/gerrit/+/354037
      filters.push(
        `message:${encodeURIComponent('"' + searchConfig.prTitle.replaceAll('"', '\\"') + '"')}`,
      );
    }
    return filters;
  }
}

export const client = new GerritClient();<|MERGE_RESOLUTION|>--- conflicted
+++ resolved
@@ -177,18 +177,11 @@
     changeNumber: number,
     message: string,
     tag?: string,
-<<<<<<< HEAD
-    messages?: GerritChangeMessageInfo[],
-  ): Promise<boolean> {
-=======
   ): Promise<void> {
->>>>>>> 490bfc1c
     const newMsg = this.normalizeMessage(message);
     if (!(await this.checkForExistingMessage(changeNumber, newMsg, tag))) {
       await this.addMessage(changeNumber, newMsg, tag);
-      return true;
-    }
-    return false;
+    }
   }
 
   async setLabel(
