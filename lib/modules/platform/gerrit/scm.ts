--- conflicted
+++ resolved
@@ -19,12 +19,7 @@
     const searchConfig: GerritFindPRConfig = {
       state: 'open',
       branchName,
-<<<<<<< HEAD
-      limit: 1,
-=======
-      singleChange: true,
-      refreshCache: true,
->>>>>>> ab8b2eeb
+      singleChange: true,
     };
     const change = (await client.findChanges(repository, searchConfig)).pop();
     if (change) {
@@ -39,12 +34,7 @@
     const searchConfig: GerritFindPRConfig = {
       state: 'open',
       branchName,
-<<<<<<< HEAD
-      limit: 1,
-=======
-      singleChange: true,
-      refreshCache: true,
->>>>>>> ab8b2eeb
+      singleChange: true,
       requestDetails: ['CURRENT_REVISION'],
     };
     const change = (await client.findChanges(repository, searchConfig)).pop();
@@ -62,12 +52,7 @@
       state: 'open',
       branchName,
       targetBranch: baseBranch,
-<<<<<<< HEAD
-      limit: 1,
-=======
-      singleChange: true,
-      refreshCache: true,
->>>>>>> ab8b2eeb
+      singleChange: true,
       requestDetails: ['CURRENT_REVISION', 'CURRENT_ACTIONS'],
     };
     const change = (await client.findChanges(repository, searchConfig)).pop();
@@ -109,12 +94,7 @@
       state: 'open',
       branchName,
       targetBranch: baseBranch,
-<<<<<<< HEAD
-      limit: 1,
-=======
-      singleChange: true,
-      refreshCache: true,
->>>>>>> ab8b2eeb
+      singleChange: true,
       requestDetails: ['CURRENT_REVISION', 'DETAILED_ACCOUNTS'],
     };
     const change = (await client.findChanges(repository, searchConfig)).pop();
@@ -133,12 +113,7 @@
       state: 'open',
       branchName: commit.branchName,
       targetBranch: commit.baseBranch,
-<<<<<<< HEAD
-      limit: 1,
-=======
-      singleChange: true,
-      refreshCache: true,
->>>>>>> ab8b2eeb
+      singleChange: true,
       requestDetails: ['CURRENT_REVISION'],
     };
     const existingChange = (
@@ -203,12 +178,7 @@
     const searchConfig: GerritFindPRConfig = {
       state: 'open',
       branchName,
-<<<<<<< HEAD
-      limit: 1,
-=======
-      singleChange: true,
-      refreshCache: true,
->>>>>>> ab8b2eeb
+      singleChange: true,
       requestDetails: ['CURRENT_REVISION'],
     };
     const change = (await client.findChanges(repository, searchConfig)).pop();
