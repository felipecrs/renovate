--- conflicted
+++ resolved
@@ -436,7 +436,6 @@
       expect(prCacheMock.setPr).not.toHaveBeenCalled();
     });
 
-<<<<<<< HEAD
     it('updatePr() - new prBody => add as message and update cache', async () => {
       const change = partial<GerritChange>({
         _number: 123456,
@@ -450,15 +449,13 @@
       const pr = mapGerritChangeToPr(change)!;
       prCacheMock.getPrs.mockResolvedValueOnce([pr]);
       prCacheMock.setPr.mockResolvedValueOnce();
-      clientMock.addMessageIfNotAlreadyExists.mockResolvedValueOnce(true);
+      clientMock.addMessage.mockResolvedValueOnce();
       await gerrit.updatePr({
         number: 123456,
         prTitle: change.subject,
         prBody: 'NEW PR-Body',
       });
-      expect(
-        clientMock.addMessageIfNotAlreadyExists,
-      ).toHaveBeenCalledExactlyOnceWith(
+      expect(clientMock.addMessage).toHaveBeenCalledExactlyOnceWith(
         123456,
         'NEW PR-Body',
         TAG_PULL_REQUEST_BODY,
@@ -471,37 +468,6 @@
         }),
       );
     });
-
-    it('updatePr() - prBody already exists => no cache update', async () => {
-      const change = partial<GerritChange>({
-        _number: 123456,
-        current_revision: 'some-revision',
-        revisions: {
-          'some-revision': partial<GerritRevisionInfo>({
-            commit_with_footers: 'Renovate-Branch: branch',
-          }),
-        },
-      });
-      const pr = mapGerritChangeToPr(change)!;
-      prCacheMock.getPrs.mockResolvedValueOnce([pr]);
-      clientMock.addMessageIfNotAlreadyExists.mockResolvedValueOnce(false);
-=======
-    it('updatePr() - body set => add as message', async () => {
-      const change = partial<GerritChange>({});
-      clientMock.getChange.mockResolvedValueOnce(change);
->>>>>>> 490bfc1c
-      await gerrit.updatePr({
-        number: 123456,
-        prTitle: change.subject,
-        prBody: 'Existing PR-Body',
-      });
-      expect(clientMock.addMessage).toHaveBeenCalledExactlyOnceWith(
-        123456,
-        'Existing PR-Body',
-        TAG_PULL_REQUEST_BODY,
-      );
-      expect(prCacheMock.setPr).not.toHaveBeenCalled();
-    });
   });
 
   describe('createPr()', () => {
@@ -541,11 +507,7 @@
       ).rejects.toThrow(/it was not created in the last 5 minutes/);
     });
 
-<<<<<<< HEAD
-    it('createPr() - update body and save to cache', async () => {
-=======
-    it('createPr() - add body as message', async () => {
->>>>>>> 490bfc1c
+    it('createPr() - add body as message and save to cache', async () => {
       const change = partial<GerritChange>({
         _number: 123456,
         current_revision: 'some-revision',
