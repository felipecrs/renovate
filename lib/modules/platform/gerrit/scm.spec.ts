--- conflicted
+++ resolved
@@ -24,15 +24,6 @@
       await expect(
         gerritScm.isBranchBehindBase('myBranchName', 'baseBranch'),
       ).resolves.toBeTrue();
-<<<<<<< HEAD
-      expect(clientMock.findChanges).toHaveBeenCalledWith('test/repo', {
-        branchName: 'myBranchName',
-        state: 'open',
-        targetBranch: 'baseBranch',
-        limit: 1,
-        requestDetails: ['CURRENT_REVISION', 'CURRENT_ACTIONS'],
-      });
-=======
       expect(clientMock.findChanges).toHaveBeenCalledExactlyOnceWith(
         'test/repo',
         {
@@ -40,11 +31,9 @@
           state: 'open',
           targetBranch: 'baseBranch',
           singleChange: true,
-          refreshCache: true,
           requestDetails: ['CURRENT_REVISION', 'CURRENT_ACTIONS'],
         },
       );
->>>>>>> ab8b2eeb
     });
 
     it('open change found for branchname, rebase action is available -> isBehind == true', async () => {
@@ -90,15 +79,6 @@
       await expect(
         gerritScm.isBranchModified('myBranchName', 'master'),
       ).resolves.toBeFalse();
-<<<<<<< HEAD
-      expect(clientMock.findChanges).toHaveBeenCalledWith('test/repo', {
-        branchName: 'myBranchName',
-        state: 'open',
-        targetBranch: 'master',
-        limit: 1,
-        requestDetails: ['CURRENT_REVISION', 'DETAILED_ACCOUNTS'],
-      });
-=======
       expect(clientMock.findChanges).toHaveBeenCalledExactlyOnceWith(
         'test/repo',
         {
@@ -106,11 +86,9 @@
           state: 'open',
           targetBranch: 'master',
           singleChange: true,
-          refreshCache: true,
           requestDetails: ['CURRENT_REVISION', 'DETAILED_ACCOUNTS'],
         },
       );
->>>>>>> ab8b2eeb
     });
 
     it('open change found for branchname, but not modified', async () => {
@@ -197,25 +175,15 @@
       clientMock.findChanges.mockResolvedValueOnce([]);
       git.branchExists.mockReturnValueOnce(true);
       await expect(gerritScm.branchExists('myBranchName')).resolves.toBeTrue();
-<<<<<<< HEAD
-      expect(clientMock.findChanges).toHaveBeenCalledWith('test/repo', {
-        branchName: 'myBranchName',
-        state: 'open',
-        limit: 1,
-      });
-      expect(git.branchExists).toHaveBeenCalledWith('myBranchName');
-=======
       expect(clientMock.findChanges).toHaveBeenCalledExactlyOnceWith(
         'test/repo',
         {
           branchName: 'myBranchName',
           state: 'open',
           singleChange: true,
-          refreshCache: true,
         },
       );
       expect(git.branchExists).toHaveBeenCalledExactlyOnceWith('myBranchName');
->>>>>>> ab8b2eeb
     });
 
     it('open change found for branch name -> return true', async () => {
@@ -235,25 +203,15 @@
       await expect(gerritScm.getBranchCommit('myBranchName')).resolves.toBe(
         'shaHashValue',
       );
-<<<<<<< HEAD
-      expect(clientMock.findChanges).toHaveBeenCalledWith('test/repo', {
-        branchName: 'myBranchName',
-        state: 'open',
-        limit: 1,
-        requestDetails: ['CURRENT_REVISION'],
-      });
-=======
       expect(clientMock.findChanges).toHaveBeenCalledExactlyOnceWith(
         'test/repo',
         {
           branchName: 'myBranchName',
           state: 'open',
           singleChange: true,
-          refreshCache: true,
           requestDetails: ['CURRENT_REVISION'],
         },
       );
->>>>>>> ab8b2eeb
     });
 
     it('open change found for branchname -> return true', async () => {
@@ -276,29 +234,18 @@
 
       await expect(gerritScm.mergeToLocal('nonExistingChange')).toResolve();
 
-<<<<<<< HEAD
-      expect(clientMock.findChanges).toHaveBeenCalledWith('test/repo', {
-        branchName: 'nonExistingChange',
-        state: 'open',
-        limit: 1,
-        requestDetails: ['CURRENT_REVISION'],
-      });
-      expect(git.mergeToLocal).toHaveBeenCalledWith('nonExistingChange');
-=======
       expect(clientMock.findChanges).toHaveBeenCalledExactlyOnceWith(
         'test/repo',
         {
           branchName: 'nonExistingChange',
           state: 'open',
           singleChange: true,
-          refreshCache: true,
           requestDetails: ['CURRENT_REVISION'],
         },
       );
       expect(git.mergeToLocal).toHaveBeenCalledExactlyOnceWith(
         'nonExistingChange',
       );
->>>>>>> ab8b2eeb
     });
 
     it('change exists', async () => {
@@ -315,29 +262,18 @@
 
       await expect(gerritScm.mergeToLocal('existingChange')).toResolve();
 
-<<<<<<< HEAD
-      expect(clientMock.findChanges).toHaveBeenCalledWith('test/repo', {
-        branchName: 'existingChange',
-        state: 'open',
-        limit: 1,
-        requestDetails: ['CURRENT_REVISION'],
-      });
-      expect(git.mergeToLocal).toHaveBeenCalledWith('refs/changes/34/1234/1');
-=======
       expect(clientMock.findChanges).toHaveBeenCalledExactlyOnceWith(
         'test/repo',
         {
           branchName: 'existingChange',
           state: 'open',
           singleChange: true,
-          refreshCache: true,
           requestDetails: ['CURRENT_REVISION'],
         },
       );
       expect(git.mergeToLocal).toHaveBeenCalledExactlyOnceWith(
         'refs/changes/34/1234/1',
       );
->>>>>>> ab8b2eeb
     });
   });
 
@@ -355,15 +291,6 @@
           prTitle: 'pr title',
         }),
       ).resolves.toBeNull();
-<<<<<<< HEAD
-      expect(clientMock.findChanges).toHaveBeenCalledWith('test/repo', {
-        branchName: 'renovate/dependency-1.x',
-        state: 'open',
-        targetBranch: 'main',
-        limit: 1,
-        requestDetails: ['CURRENT_REVISION'],
-      });
-=======
       expect(clientMock.findChanges).toHaveBeenCalledExactlyOnceWith(
         'test/repo',
         {
@@ -371,11 +298,9 @@
           state: 'open',
           targetBranch: 'main',
           singleChange: true,
-          refreshCache: true,
           requestDetails: ['CURRENT_REVISION'],
         },
       );
->>>>>>> ab8b2eeb
     });
 
     it('commitFiles() - create first Patch', async () => {
