import { mockDeep } from 'jest-mock-extended';
import { getDigest, getPkgReleases } from '..';
import { mocked } from '../../../../test/util';
import * as githubGraphql from '../../../util/github/graphql';
import * as _hostRules from '../../../util/host-rules';
import { GitHubReleaseAttachmentMocker } from './test';
import { GithubReleaseAttachmentsDatasource } from '.';

<<<<<<< HEAD
vi.mock('../../../util/host-rules');
=======
jest.mock('../../../util/host-rules', () => mockDeep());
>>>>>>> 84a97a62
const hostRules = mocked(_hostRules);

const githubApiHost = 'https://api.github.com';

describe('modules/datasource/github-release-attachments/index', () => {
  beforeEach(() => {
    hostRules.hosts.mockReturnValue([]);
    hostRules.find.mockReturnValue({
      token: 'some-token',
    });
  });

  describe('getReleases', () => {
    it('returns releases', async () => {
      jest.spyOn(githubGraphql, 'queryReleases').mockResolvedValueOnce([
        {
          id: 1,
          url: 'https://example.com',
          name: 'some/dep2',
          description: 'some description',
          version: 'a',
          releaseTimestamp: '2020-03-09T13:00:00Z',
        },
        {
          id: 2,
          url: 'https://example.com',
          name: 'some/dep2',
          description: 'some description',
          version: 'v',
          releaseTimestamp: '2020-03-09T12:00:00Z',
        },
        {
          id: 3,
          url: 'https://example.com',
          name: 'some/dep2',
          description: 'some description',
          version: '1.0.0',
          releaseTimestamp: '2020-03-09T11:00:00Z',
        },
        {
          id: 4,
          url: 'https://example.com',
          name: 'some/dep2',
          description: 'some description',
          version: 'v1.1.0',
          releaseTimestamp: '2020-03-09T10:00:00Z',
        },
        {
          id: 5,
          url: 'https://example.com',
          name: 'some/dep2',
          description: 'some description',
          version: '2.0.0',
          releaseTimestamp: '2020-04-09T10:00:00Z',
          isStable: false,
        },
      ]);

      const res = await getPkgReleases({
        datasource: GithubReleaseAttachmentsDatasource.id,
        packageName: 'some/dep',
      });

      expect(res).toMatchObject({
        registryUrl: 'https://github.com',
        releases: [
          { releaseTimestamp: '2020-03-09T11:00:00.000Z', version: '1.0.0' },
          { version: 'v1.1.0', releaseTimestamp: '2020-03-09T10:00:00.000Z' },
          {
            version: '2.0.0',
            releaseTimestamp: '2020-04-09T10:00:00.000Z',
            isStable: false,
          },
        ],
        sourceUrl: 'https://github.com/some/dep',
      });
    });
  });

  describe('getDigest', () => {
    const packageName = 'some/dep';
    const currentValue = 'v1.0.0';
    const currentDigest = 'v1.0.0-digest';

    const releaseMock = new GitHubReleaseAttachmentMocker(
      githubApiHost,
      packageName
    );

    it('requires currentDigest', async () => {
      const digest = await getDigest(
        { datasource: GithubReleaseAttachmentsDatasource.id, packageName },
        currentValue
      );
      expect(digest).toBeNull();
    });

    it('defaults to currentDigest when currentVersion is missing', async () => {
      const digest = await getDigest(
        {
          datasource: GithubReleaseAttachmentsDatasource.id,
          packageName,
          currentDigest,
        },
        currentValue
      );
      expect(digest).toEqual(currentDigest);
    });

    it('returns updated digest in new release', async () => {
      releaseMock.withDigestFileAsset(
        currentValue,
        `${currentDigest} asset.zip`
      );
      const nextValue = 'v1.0.1';
      const nextDigest = 'updated-digest';
      releaseMock.withDigestFileAsset(nextValue, `${nextDigest} asset.zip`);
      const digest = await getDigest(
        {
          datasource: GithubReleaseAttachmentsDatasource.id,
          packageName,
          currentValue,
          currentDigest,
        },
        nextValue
      );
      expect(digest).toEqual(nextDigest);
    });

    // This is awkward, but I found returning `null` in this case to not produce an update
    // I'd prefer a PR with the old digest (that I can manually patch) to no PR, so I made this decision.
    it('ignores failures verifying currentDigest', async () => {
      releaseMock.release(currentValue);
      const digest = await getDigest(
        {
          datasource: GithubReleaseAttachmentsDatasource.id,
          packageName,
          currentValue,
          currentDigest,
        },
        currentValue
      );
      expect(digest).toEqual(currentDigest);
    });
  });
});<|MERGE_RESOLUTION|>--- conflicted
+++ resolved
@@ -1,4 +1,4 @@
-import { mockDeep } from 'jest-mock-extended';
+import { mockDeep } from 'vitest-mock-extended';
 import { getDigest, getPkgReleases } from '..';
 import { mocked } from '../../../../test/util';
 import * as githubGraphql from '../../../util/github/graphql';
@@ -6,11 +6,7 @@
 import { GitHubReleaseAttachmentMocker } from './test';
 import { GithubReleaseAttachmentsDatasource } from '.';
 
-<<<<<<< HEAD
-vi.mock('../../../util/host-rules');
-=======
-jest.mock('../../../util/host-rules', () => mockDeep());
->>>>>>> 84a97a62
+vi.mock('../../../util/host-rules', () => mockDeep());
 const hostRules = mocked(_hostRules);
 
 const githubApiHost = 'https://api.github.com';
