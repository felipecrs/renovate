import { mockDeep } from 'jest-mock-extended';
import { getDigest, getPkgReleases } from '..';
import { mocked } from '../../../../test/util';
import * as githubGraphql from '../../../util/github/graphql';
import * as _hostRules from '../../../util/host-rules';
import { GithubReleasesDatasource } from '.';

<<<<<<< HEAD
vi.mock('../../../util/host-rules');
=======
jest.mock('../../../util/host-rules', () => mockDeep());
>>>>>>> 84a97a62
const hostRules = mocked(_hostRules);

describe('modules/datasource/github-releases/index', () => {
  beforeEach(() => {
    hostRules.hosts.mockReturnValue([]);
    hostRules.find.mockReturnValue({
      token: 'some-token',
    });
  });

  describe('getReleases', () => {
    it('returns releases', async () => {
      jest.spyOn(githubGraphql, 'queryReleases').mockResolvedValueOnce([
        {
          id: 1,
          url: 'https://example.com',
          name: 'some/dep2',
          description: 'some description',
          version: 'a',
          releaseTimestamp: '2020-03-09T13:00:00Z',
        },
        {
          id: 2,
          url: 'https://example.com',
          name: 'some/dep2',
          description: 'some description',
          version: 'v',
          releaseTimestamp: '2020-03-09T12:00:00Z',
        },
        {
          id: 3,
          url: 'https://example.com',
          name: 'some/dep2',
          description: 'some description',
          version: '1.0.0',
          releaseTimestamp: '2020-03-09T11:00:00Z',
        },
        {
          id: 4,
          url: 'https://example.com',
          name: 'some/dep2',
          description: 'some description',
          version: 'v1.1.0',
          releaseTimestamp: '2020-03-09T10:00:00Z',
        },
        {
          id: 5,
          url: 'https://example.com',
          name: 'some/dep2',
          description: 'some description',
          version: '2.0.0',
          releaseTimestamp: '2020-04-09T10:00:00Z',
          isStable: false,
        },
      ]);

      const res = await getPkgReleases({
        datasource: GithubReleasesDatasource.id,
        packageName: 'some/dep',
      });

      expect(res).toMatchObject({
        registryUrl: 'https://github.com',
        releases: [
          { releaseTimestamp: '2020-03-09T11:00:00.000Z', version: '1.0.0' },
          { version: 'v1.1.0', releaseTimestamp: '2020-03-09T10:00:00.000Z' },
          {
            version: '2.0.0',
            releaseTimestamp: '2020-04-09T10:00:00.000Z',
            isStable: false,
          },
        ],
        sourceUrl: 'https://github.com/some/dep',
      });
    });
  });

  describe('getDigest', () => {
    const packageName = 'some/dep';
    const currentValue = 'v1.0.0';
    const currentDigest = 'sha-of-v1';
    const newValue = 'v15.0.0';
    const newDigest = 'sha-of-v15';

    beforeEach(() => {
      jest.spyOn(githubGraphql, 'queryTags').mockResolvedValueOnce([
        {
          version: 'v1.0.0',
          gitRef: 'v1.0.0',
          releaseTimestamp: '2021-01-01',
          hash: 'sha-of-v1',
        },
        {
          version: 'v15.0.0',
          gitRef: 'v15.0.0',
          releaseTimestamp: '2022-10-01',
          hash: 'sha-of-v15',
        },
      ]);
    });

    it('should be independent of the current digest', async () => {
      const digest = await getDigest(
        {
          datasource: GithubReleasesDatasource.id,
          packageName,
          currentValue,
        },
        newValue
      );
      expect(digest).toBe(newDigest);
    });

    it('should be independent of the current value', async () => {
      const digest = await getDigest(
        { datasource: GithubReleasesDatasource.id, packageName },
        newValue
      );
      expect(digest).toBe(newDigest);
    });

    it('returns updated digest in new release', async () => {
      const digest = await getDigest(
        {
          datasource: GithubReleasesDatasource.id,
          packageName,
          currentValue,
          currentDigest,
        },
        newValue
      );
      expect(digest).toEqual(newDigest);
    });

    it('returns null if the new value/tag does not exist', async () => {
      const digest = await getDigest(
        {
          datasource: GithubReleasesDatasource.id,
          packageName,
          currentValue,
          currentDigest,
        },
        'unknown-tag'
      );
      expect(digest).toBeNull();
    });
  });
});<|MERGE_RESOLUTION|>--- conflicted
+++ resolved
@@ -1,15 +1,11 @@
-import { mockDeep } from 'jest-mock-extended';
+import { mockDeep } from 'vitest-mock-extended';
 import { getDigest, getPkgReleases } from '..';
 import { mocked } from '../../../../test/util';
 import * as githubGraphql from '../../../util/github/graphql';
 import * as _hostRules from '../../../util/host-rules';
 import { GithubReleasesDatasource } from '.';
 
-<<<<<<< HEAD
-vi.mock('../../../util/host-rules');
-=======
-jest.mock('../../../util/host-rules', () => mockDeep());
->>>>>>> 84a97a62
+vi.mock('../../../util/host-rules', () => mockDeep());
 const hostRules = mocked(_hostRules);
 
 describe('modules/datasource/github-releases/index', () => {
