--- conflicted
+++ resolved
@@ -79,8 +79,7 @@
   }
   update.updateType =
     update.updateType ??
-<<<<<<< HEAD
-    getUpdateType(config, versioning, currentVersion, newVersion);
+    getUpdateType(config, versioningApi, currentVersion, newVersion);
   if (versioning.isBreaking) {
     // This versioning scheme has breaking awareness
     update.isBreaking = versioning.isBreaking(currentVersion, newVersion);
@@ -89,9 +88,6 @@
     // Updates from or to unstable releases should be treated as breaking too, but we should not add that as default behavior until we stop treating non-LTS 
     update.isBreaking = update.updateType === 'major';
   }
-=======
-    getUpdateType(config, versioningApi, currentVersion, newVersion);
->>>>>>> 867b9f56
   const { datasource, packageName, packageRules } = config;
   if (packageRules?.some((pr) => is.nonEmptyArray(pr.matchConfidence))) {
     update.mergeConfidenceLevel = await getMergeConfidenceLevel(
